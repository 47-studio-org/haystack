from typing import TYPE_CHECKING

if TYPE_CHECKING:
    from haystack.nodes.retriever import BaseRetriever

import logging
from pathlib import Path
from typing import Union, List, Optional, Dict, Generator
from tqdm.auto import tqdm

import pinecone
import numpy as np

from haystack.schema import Document
from haystack.document_stores.sql import SQLDocumentStore
from haystack.document_stores.base import get_batches_from_generator
from inspect import Signature

logger = logging.getLogger(__name__)


class PineconeDocumentStore(SQLDocumentStore):
    """
    Document store for very large scale embedding based dense retrievers like the DPR.

    It implements the Pinecone vector database (https://www.pinecone.io)
    to perform similarity search on vectors.

    The document text is stored using the SQLDocumentStore, while
    the vector embeddings and metadata (for filtering) are indexed in a Pinecone Index.
    """

    top_k_limit = 10_000
    top_k_limit_vectors = 1_000

    def __init__(
        self,
        api_key: str,
        environment: str = "us-west1-gcp",
        sql_url: str = "sqlite:///pinecone_document_store.db",
        pinecone_index: Optional["pinecone.Index"] = None,
        vector_dim: int = 768,
        return_embedding: bool = False,
        index: str = "document",
        similarity: str = "cosine",
        replicas: int = 1,
        shards: int = 1,
        embedding_field: str = "embedding",
        progress_bar: bool = True,
        duplicate_documents: str = "overwrite",
        **kwargs,
    ):
        """
        :param api_key: Pinecone vector database API key (https://app.pinecone.io)
        :param environment: Pinecone cloud environment uses "us-west1-gcp" by default. Other GCP and AWS regions are supported,
                            contact Pinecone if required.
        :param sql_url: SQL connection URL for database. It defaults to local file based SQLite DB. For large scale
                        deployment, Postgres is recommended.
        :param pinecone_index: pinecone-client Index object, an index will be initialized or loaded if not specified.
        :param vector_dim: the embedding vector size.
        :param return_embedding: To return document embedding
        :param index: Name of index in document store to use.
        :param similarity: The similarity function used to compare document vectors. 'dot_product' is the default since it is
                   more performant with DPR embeddings. 'cosine' is recommended if you are using a Sentence-Transformer model.
                   In both cases, the returned values in Document.score are normalized to be in range [0,1]:
                   For `dot_product`: expit(np.asarray(raw_score / 100))
                   For `cosine`: (raw_score + 1) / 2
        :param replicas: The number of replicas. Replicas duplicate your index. They provide higher availability and
                         throughput.
        :param shards: The number of shards to be used in the index. We recommend you use 1 shard per 1GB of data.
        :param embedding_field: Name of field containing an embedding vector.
        :param progress_bar: Whether to show a tqdm progress bar or not.
                             Can be helpful to disable in production deployments to keep the logs clean.
        :param duplicate_documents: Handle duplicates document based on parameter options.
                                    Parameter options : ( 'skip','overwrite','fail')
                                    skip: Ignore the duplicates documents
                                    overwrite: Update any existing documents with the same ID when adding documents.
                                    fail: an error is raised if the document ID of the document being added already
                                    exists.
        """
        # Connect to Pinecone server using python client binding
        pinecone.init(api_key=api_key, environment=environment)

        # formal similarity string
        if similarity in ("dot_product", "cosine"):
            self.metric_type = similarity
        elif similarity in ("l2", "euclidean"):
            self.metric_type = "euclidean"
        else:
            raise ValueError(
                "The Pinecone document store can currently only support dot_product, cosine and euclidean metrics. "
                "Please set similarity to one of the above."
            )

        self.index = index
        self.vector_dim = vector_dim
        self.return_embedding = return_embedding
        self.embedding_field = embedding_field
        self.progress_bar = progress_bar
        self.duplicate_documents = duplicate_documents

        # Pinecone index params
        self.replicas = replicas
        self.shards = shards

        # initialize dictionary of index connections
        self.pinecone_indexes: Dict[str, pinecone.Index] = {}
        clean_index = self._sanitize_index_name(index)
        if pinecone_index:
            self.pinecone_indexes[clean_index] = pinecone_index
        else:
            self.pinecone_indexes[clean_index] = self._create_index_if_not_exist(
                vector_dim=self.vector_dim,
                index=clean_index,
                metric_type=self.metric_type,
                replicas=self.replicas,
                shards=self.shards,
            )

        self.return_embedding = return_embedding
        self.embedding_field = embedding_field

        self.progress_bar = progress_bar

        super().__init__(
            url=sql_url, index=index, duplicate_documents=duplicate_documents  # no sanitation for SQL index name
        )

        self._validate_index_sync()

    def _sanitize_index_name(self, index: Optional[str]) -> Optional[str]:
        if index is None:
            return None
        elif "_" in index:
            return index.replace("_", "-").lower()
        else:
            return index.lower()

    def _create_index_if_not_exist(
        self,
        vector_dim: int,
        index: Optional[str] = None,
        metric_type: Optional[str] = "cosine",
        replicas: Optional[int] = 1,
        shards: Optional[int] = 1,
    ):
        """
        Create a new index for storing documents in case if an
        index with the name doesn't exist already.
        """
        index = index or self.index
        index = self._sanitize_index_name(index)

        # if index already loaded can skip
        if index in self.pinecone_indexes.keys():
            index_conn = self.pinecone_indexes[index]
        else:
            # search pinecone hosted indexes and create if it does not exist
            if index not in pinecone.list_indexes():
                pinecone.create_index(
                    name=index, dimension=vector_dim, metric=metric_type, replicas=replicas, shards=shards
                )
            index_conn = pinecone.Index(index)

        # get index statistics
        stats = index_conn.describe_index_stats()
        dims = stats["dimension"]
        count = stats["namespaces"][""]["vector_count"] if stats["namespaces"].get("") else 0
        logger.info(f"Index statistics: name: {index}, embedding dimensions: {dims}, record count: {count}")
        # return index connection
        return index_conn

    def _convert_pinecone_result_to_document(self, result: dict, return_embedding: bool) -> Document:
        """
        Convert Pinecone result dict into haystack document object. This is more involved because
        weaviate search result dict varies between get and query interfaces.
        Weaviate get methods return the data items in properties key, whereas the query doesn't.
        """
        score = None
        content = ""

        id = result.get("id")
        score = result.get("score")
        embedding = result.get("values")
        meta = result.get("metadata")

        content_type = None
        if meta.get("contenttype") is not None:
            content_type = str(meta.pop("contenttype"))

        if return_embedding and embedding:
            embedding = np.asarray(embedding, dtype=np.float32)

        document = Document.from_dict(
            {
                "id": id,
                "content": content,
                "content_type": content_type,
                "meta": meta,
                "score": score,
                "embedding": embedding,
            }
        )
        return document

    def _validate_params_load_from_disk(self, sig: Signature, locals: dict, kwargs: dict):
        raise NotImplementedError("_validate_params_load_from_disk not implemented for PineconeDocumentStore")

<<<<<<< HEAD
=======
        for param in sig.parameters.values():
            if param.name not in allowed_params and param.default != locals[param.name]:
                invalid_param_set = True
                break

        if invalid_param_set or len(kwargs) > 0:
            raise ValueError("if faiss_index_path is passed no other params besides faiss_config_path are allowed.")

>>>>>>> 4eff62b9
    def _validate_index_sync(self):
        # This check ensures the correct document database was loaded.
        # If it fails, make sure you provided the path to the database
        # used when creating the original Pinecone index
        if not self.get_document_count() == self.get_embedding_count():
<<<<<<< HEAD
            raise ValueError("The number of documents present in the SQL database does not "
                             "match the number of embeddings in Pinecone. Make sure your Pinecone "
                             "index aligns to the same database that was used when creating the "
                             "original index.")

    def write_documents(self, documents: Union[List[dict], List[Document]], index: Optional[str] = None,
                        batch_size: int = 32, duplicate_documents: Optional[str] = None,
                        headers: Optional[Dict[str, str]] = None) -> None:
=======
            raise ValueError(
                "The number of documents present in the SQL database does not "
                "match the number of embeddings in Pinecone. Make sure your Pinecone "
                "index aligns to the same database that was used when creating the "
                "original index."
            )

    def write_documents(
        self,
        documents: Union[List[dict], List[Document]],
        index: Optional[str] = None,
        batch_size: int = 10_000,
        duplicate_documents: Optional[str] = None,
        headers: Optional[Dict[str, str]] = None,
    ) -> None:
>>>>>>> 4eff62b9
        """
        Add new documents to the DocumentStore.

        :param documents: List of `Dicts` or List of `Documents`. If they already contain the embeddings, we'll index
                          them right away in Pinecone. If not, you can later call update_embeddings() to create & index them.
        :param index: (SQL) index name for storing the docs and metadata
        :param batch_size: When working with large number of documents, batching can help reduce memory footprint.
        :param duplicate_documents: Handle duplicates document based on parameter options.
                                    Parameter options : ( 'skip','overwrite','fail')
                                    skip: Ignore the duplicates documents
                                    overwrite: Update any existing documents with the same ID when adding documents.
                                    fail: an error is raised if the document ID of the document being added already
                                    exists.
        :raises DuplicateDocumentError: Exception trigger on duplicate document
        :return: None
        """
        if headers:
            raise NotImplementedError("PineconeDocumentStore does not support headers.")

        index = index or self.index
        index = self._sanitize_index_name(index)
        duplicate_documents = duplicate_documents or self.duplicate_documents
        assert (
            duplicate_documents in self.duplicate_documents_options
        ), f"duplicate_documents parameter must be {', '.join(self.duplicate_documents_options)}"

        if not self.pinecone_indexes.get(index):
            self.pinecone_indexes[index] = self._create_index_if_not_exist(
                vector_dim=self.vector_dim,
                index=index,
                metric_type=self.metric,
                replicas=self.replicas,
                shards=self.shards,
            )

        field_map = self._create_document_field_map()
        document_objects = [Document.from_dict(d, field_map=field_map) if isinstance(d, dict) else d for d in documents]
        document_objects = self._handle_duplicate_documents(
            documents=document_objects, index=index, duplicate_documents=duplicate_documents
        )
        if len(document_objects) > 0:
            add_vectors = False if document_objects[0].embedding is None else True
            # I don't think below is required
<<<<<<< HEAD
            with tqdm(total = len(document_objects), disable =not self.progress_bar, position=0,
                    desc="Writing Documents") as progress_bar:
                for i in range(0, len(document_objects), batch_size):
                    ids = [doc.id for doc in document_objects[i: i + batch_size]]
                    # metadata fields are stored in Pinecone
                    metadata = [doc.meta for doc in document_objects[i: i + batch_size]]
=======
            """
            if self.duplicate_documents == "overwrite" and add_vectors:
                logger.warning("You have to provide `duplicate_documents = 'overwrite'` arg and "
                               "`FAISSDocumentStore` does not support update in existing `faiss_index`.\n"
                               "Please call `update_embeddings` method to repopulate `faiss_index`")
            """

            with tqdm(
                total=len(document_objects), disable=not self.progress_bar, position=0, desc="Writing Documents"
            ) as progress_bar:
                for i in range(0, len(document_objects), batch_size):
                    ids = [doc.id for doc in document_objects[i : i + batch_size]]
                    # TODO find way to identify long metadata fields and split these to be stored in SQL
                    metadata = [doc.meta for doc in document_objects[i : i + batch_size]]
>>>>>>> 4eff62b9
                    if add_vectors:
                        embeddings = [doc.embedding for doc in document_objects[i : i + batch_size]]
                        embeddings_to_index = np.array(embeddings, dtype="float32")

<<<<<<< HEAD
                        if self.similarity=="cosine": self.normalize_embedding(embeddings_to_index)
                        # to convert to list objects
=======
                        if self.similarity == "cosine":
                            self.normalize_embedding(embeddings_to_index)
                        # TODO not sure if required to convert to list objects (maybe already are)
>>>>>>> 4eff62b9
                        embeddings = [embed.tolist() for embed in embeddings]
                        vectors = zip(ids, embeddings, metadata)
                        self.pinecone_indexes[index].upsert(vectors=vectors)

                    docs_to_write_in_sql = []
<<<<<<< HEAD
                    for doc in document_objects[i: i + batch_size]:
=======
                    for doc in document_objects[i : i + batch_size]:
                        # TODO I think this is not necessary as we have doc.id, before was required
                        # to map from doc.id to the integer 'vector_id' values used by faiss - but
                        # we do need to use vector_id as this is used by the sql doc store
                        # if add_vectors:
>>>>>>> 4eff62b9
                        doc.meta["vector_id"] = doc.id
                        docs_to_write_in_sql.append(doc)
                    super(PineconeDocumentStore, self).write_documents(
                        docs_to_write_in_sql, index=index, duplicate_documents=duplicate_documents
                    )
                    progress_bar.update(batch_size)
            progress_bar.close()

    def _create_document_field_map(self) -> Dict:
        return {
            self.index: self.embedding_field,
        }

    def _build_filter_clause(self, filters: Dict[str, Union[str, int, float, bool, list]]) -> dict:
        """ 
        Transform Haystack filter conditions to Pinecone metadata filter syntax.
        Haystack syntax == {'item_id': ['B00006IBLJ', 'B000GHJM9C', 'B000CS787S']}
        Pinecone syntax == {'item_id': {'$in': ['B00006IBLJ', 'B000GHJM9C', 'B000CS787S']}}
        """
        pinecone_filter = {}
        for key, value in filters.items():
            if key in ['$and', '$or'] and type(value) is dict:
                sublist = []
                for sub_key, sub_value in value.items():
                    sublist.append(self._build_filter_clause({sub_key: sub_value}))
                pinecone_filter[key] = sublist
            elif type(value) is list and key[0] != '$':
                pinecone_filter[key] = {'$in': value}
            elif type(value) is list and key in ['$and', '$or']:
                # check if we have more operators in sublist
                sublist = []
                for sub_item in value:
                    print(f"sub_item: {sub_item}")
                    if type(sub_item) is dict:
                        sublist.append(self._build_filter_clause(sub_item))
                    else:
                        sublist.append(sub_item)
                pinecone_filter[key] = sublist
            else:
                pinecone_filter[key] = value
        return pinecone_filter

    def update_embeddings(
        self,
        retriever: "BaseRetriever",
        index: Optional[str] = None,
        update_existing_embeddings: bool = True,
        filters: Optional[Dict] = None,
<<<<<<< HEAD
        batch_size: int = 32
=======
        batch_size: int = 10_000,
>>>>>>> 4eff62b9
    ):
        """
        Updates the embeddings in the the document store using the encoding model specified in the retriever.
        This can be useful if want to add or change the embeddings for your documents (e.g. after changing the retriever config).

        :param retriever: Retriever to use to get embeddings for text
        :param index: Index name for which embeddings are to be updated. If set to None, the default self.index is used.
        :param update_existing_embeddings: Whether to update existing embeddings of the documents. If set to False,
                                           only documents without embeddings are processed. This mode can be used for
                                           incremental updating of embeddings, wherein, only newly indexed documents
                                           get processed.
        :param filters: Optional filters to narrow down the documents for which embeddings are to be updated.
                        Example: {"genre": {"$in": ["documentary", "action"]}},
                        more info on filtering syntax here https://www.pinecone.io/docs/metadata-filtering/
        :param batch_size: When working with large number of documents, batching can help reduce memory footprint.
        :return: None
        """
        if filters:
            raise Exception("update_embeddings does not support filtering.")

        index = index or self.index
        index = self._sanitize_index_name(index)

        if not self.pinecone_indexes.get(index):
            raise ValueError("Couldn't find a Pinecone index. Try to init the PineconeDocumentStore() again ...")

        document_count = self.get_document_count(index=index)
        if document_count == 0:
            logger.warning("Calling DocumentStore.update_embeddings() on an empty index")
            return

        logger.info(f"Updating embeddings for {document_count} docs...")

        result = self._query(
            index=index,
            vector_ids=None,
            batch_size=batch_size,
            filters=filters,
            only_documents_without_embedding=not update_existing_embeddings,
        )
        batched_documents = get_batches_from_generator(result, batch_size)
        with tqdm(
            total=document_count, disable=not self.progress_bar, position=0, unit=" docs", desc="Updating Embedding"
        ) as progress_bar:
            for document_batch in batched_documents:
                embeddings = retriever.embed_documents(document_batch)  # type: ignore
                assert len(document_batch) == len(embeddings)

                embeddings_to_index = np.array(embeddings, dtype="float32")

                if self.similarity == "cosine":
                    self.normalize_embedding(embeddings_to_index)

                embeddings = embeddings.tolist()

                metadata = []
                ids = []
                for doc in document_batch:
                    metadata.append({key: value for key, value in doc.meta.items() if key != "vector_id"})
                    ids.append(doc.id)
                # update existing vectors in pinecone index
                self.pinecone_indexes[index].upsert(vectors=zip(ids, embeddings, metadata))

                progress_bar.set_description_str("Documents Processed")
                progress_bar.update(batch_size)

    def get_all_documents(
        self,
        index: Optional[str] = None,
        filters: Optional[Dict] = None,
        return_embedding: Optional[bool] = None,
<<<<<<< HEAD
        batch_size: int = 32,
        headers: Optional[Dict[str, str]] = None
=======
        batch_size: int = 10_000,
        headers: Optional[Dict[str, str]] = None,
>>>>>>> 4eff62b9
    ) -> List[Document]:
        if headers:
            raise NotImplementedError("PineconeDocumentStore does not support headers.")
        if filters:
            raise Exception("get_all_documents does not support filters.")
        self._limit_check(batch_size)

        result = self.get_all_documents_generator(
            index=index, filters=filters, return_embedding=return_embedding, batch_size=batch_size
        )
        documents = list(result)
        return documents

    def get_all_documents_generator(
        self,
        index: Optional[str] = None,
        filters: Optional[Dict] = None,
        return_embedding: Optional[bool] = None,
<<<<<<< HEAD
        batch_size: int = 32,
        headers: Optional[Dict[str, str]] = None
=======
        batch_size: int = 10_000,
        headers: Optional[Dict[str, str]] = None,
>>>>>>> 4eff62b9
    ) -> Generator[Document, None, None]:
        """
        Get all documents from the document store. Under-the-hood, documents are fetched in batches from the
        document store and yielded as individual documents. This method can be used to iteratively process
        a large number of documents without having to load all documents in memory.

        :param index: Name of the index to get the documents from. If None, the
                      DocumentStore's default index (self.index) will be used.
        :param filters: Optional filters to narrow down the documents to return.
                        Example: {"genre": {"$in": ["documentary", "action"]}},
                        more info on filtering syntax here https://www.pinecone.io/docs/metadata-filtering/
        :param return_embedding: Whether to return the document embeddings.
        :param batch_size: When working with large number of documents, batching can help reduce memory footprint.
        """
        if headers:
            raise NotImplementedError("PineconeDocumentStore does not support headers.")
        if filters:
            raise Exception("get_all_documents_generator does not support filters.")
        self._limit_check(batch_size)

        index = index or self.index
        index = self._sanitize_index_name(index)
        documents = super(PineconeDocumentStore, self).get_all_documents_generator(
            index=index, filters=filters, batch_size=batch_size, return_embedding=False
        )
        if return_embedding is None:
            return_embedding = self.return_embedding

        for doc in documents:
            if return_embedding:
                if doc.meta and doc.meta.get("vector_id") is not None:
                    res = self.pinecone_indexes[index].fetch(ids=[doc.id])
                    if res["vectors"].get(doc.id):
                        doc.embedding = self._convert_pinecone_result_to_document(
                            result=res["vectors"][doc.id], return_embedding=return_embedding
                        ).embedding
            yield doc

    def get_documents_by_id(
<<<<<<< HEAD
        self, ids: List[str], index: Optional[str] = None, batch_size: int = 32, headers: Optional[Dict[str, str]] = None
=======
        self,
        ids: List[str],
        index: Optional[str] = None,
        batch_size: int = 10_000,
        headers: Optional[Dict[str, str]] = None,
>>>>>>> 4eff62b9
    ) -> List[Document]:
        if headers:
            raise NotImplementedError("PineconeDocumentStore does not support headers.")
        self._limit_check(batch_size)

        index = index or self.index
        index = self._sanitize_index_name(index)
        # get or create index
        if not self.pinecone_indexes.get(index):
            self.pinecone_indexes[index] = self._create_index_if_not_exist(
                vector_dim=self.vector_dim,
                index=index,
                metric_type=self.metric,
                replicas=self.replicas,
                shards=self.shards,
            )
        # check there are vectors
        count = self.get_embedding_count(index)
        if count == 0:
            raise Exception("No documents exist, try creating documents with write_embeddings first.")
        res = self.pinecone_indexes[index].fetch(ids=ids)
        # convert Pinecone responses to documents
        documents = []
        for id_val in ids:
            # check exists
            if res["vectors"].get(id_val):
                documents.append(
                    self._convert_pinecone_result_to_document(
                        result=res["vectors"][id_val], return_embedding=self.return_embedding
                    )
                )
        # get content from SQL
        content = super().get_documents_by_id([doc.id for doc in documents])
        for i, doc in enumerate(documents):
            doc.content = content[i].content
        return documents

    def get_embedding_count(self, index: Optional[str] = None, filters: Optional[Dict] = None) -> int:
        """
        Return the count of embeddings in the document store.
        """
        if filters:
            raise Exception("Filters are not supported for get_embedding_count in PineconeDocumentStore")
        index = index or self.index
        index = self._sanitize_index_name(index)
        if not self.pinecone_indexes.get(index):
            self.pinecone_indexes[index] = self._create_index_if_not_exist(
                vector_dim=self.vector_dim,
                index=self.index,
                metric_type=self.metric,
                replicas=self.replicas,
                shards=self.shards,
            )

        stats = self.pinecone_indexes[index].describe_index_stats()
        # if no namespace return zero
        count = stats["namespaces"][""]["vector_count"] if stats["namespaces"].get("") else 0
        return count

    def train_index(
        self,
        documents: Optional[Union[List[dict], List[Document]]],
        embeddings: Optional[np.ndarray] = None,
        index: Optional[str] = None,
    ):
        """
        Not applicable to PineconeDocumentStore.
        """
        raise NotImplementedError("PineconeDocumentStore does not require training")

    def delete_documents(
        self,
        index: Optional[str] = None,
        ids: Optional[List[str]] = None,
        filters: Optional[Dict] = None,
        headers: Optional[Dict[str, str]] = None,
    ):
        """
        Delete documents from the document store.

        :param index: Index name to delete the documents from. If None, the
                      DocumentStore's default index (self.index) will be used.
        :param ids: Optional list of IDs to narrow down the documents to be deleted.
        :param filters: Optional filters to narrow down the documents to be deleted (not supported by PineconeDocumentStore).
                        Example: {"genre": {"$in": ["documentary", "action"]}},
                        more info on filtering syntax here https://www.pinecone.io/docs/metadata-filtering/
        :return: None
        """
        if headers:
            raise NotImplementedError("PineconeDocumentStore does not support headers.")
        if filters:
            raise NotImplementedError("PineconeDocumentStore does not support filtering during document deletion.")

        index = index or self.index
        index = self._sanitize_index_name(index)
        if not self.pinecone_indexes.get(index):
            self.pinecone_indexes[index] = self._create_index_if_not_exist(
                vector_dim=self.vector_dim,
                index=self.index,
                metric_type=self.metric,
                replicas=self.replicas,
                shards=self.shards,
            )
        _ = self.pinecone_indexes[index].delete(ids=ids)
        # delete from SQL
        super().delete_documents(index=index, ids=ids, filters=filters)

    def query_by_embedding(
        self,
        query_emb: np.ndarray,
        filters: Optional[Dict] = None,
        top_k: int = 10,
        index: Optional[str] = None,
        return_embedding: Optional[bool] = None,
        headers: Optional[Dict[str, str]] = None,
    ) -> List[Document]:
        """
        Find the document that is most similar to the provided `query_emb` by using a vector similarity metric.

        :param query_emb: Embedding of the query (e.g. gathered from DPR)
        :param filters: Optional filters to narrow down the search space.
                        Example: {"genre": {"$in": ["documentary", "action"]}},
                        more info on filtering syntax here https://www.pinecone.io/docs/metadata-filtering/
        :param top_k: How many documents to return
        :param index: Index name to query the document from.
        :param return_embedding: To return document embedding
        :return:
        """
        if headers:
            raise NotImplementedError("PineconeDocumentStore does not support headers.")
        self._limit_check(top_k, include_values=return_embedding)
        if filters:
            filters = self._build_filter_clause(filters)

        index = index or self.index
        index = self._sanitize_index_name(index)

        if not self.pinecone_indexes.get(index):
            raise Exception(
                f"Index named '{index}' does not exist. Try reinitializing PineconeDocumentStore() and running 'update_embeddings()' to create and populate an index."
            )

        if return_embedding is None:
            return_embedding = self.return_embedding

        query_emb = query_emb.reshape(1, -1).astype(np.float32)

        if self.similarity == "cosine":
            self.normalize_embedding(query_emb)

        res = self.pinecone_indexes[index].query(query_emb.tolist(), top_k=top_k, include_values=True, filter=filters)

        score_matrix = []
        vector_id_matrix = []
        for match in res["results"][0]["matches"]:
            score_matrix.append(match["score"])
            vector_id_matrix.append(match["id"])

        documents = self.get_documents_by_vector_ids(vector_id_matrix, index=index)

        # assign query score to each document
        scores_for_vector_ids: Dict[str, float] = {str(v_id): s for v_id, s in zip(vector_id_matrix, score_matrix)}
        for i, doc in enumerate(documents):
            raw_score = scores_for_vector_ids[doc.id]
            doc.score = self.finalize_raw_score(raw_score, self.similarity)

            if return_embedding is True:
                # get embedding from Pinecone response
                doc.embedding = self.pinecone_indexes[index].reconstruct(int(doc.id))

        return documents

    def save(self):
        """
        Save index to the specified file, not implemented for PineconeDocumentStore.
        """
        raise NotImplementedError("save method not implemented for PineconeDocumentStore")

    def _load_init_params_from_config(
        self, index_path: Optional[Union[str, Path]] = None, config_path: Optional[Union[str, Path]] = None
    ):
        raise NotImplementedError("Load init params from config not implemented for Pinecone")

    def _limit_check(self, top_k: str, include_values: Optional[bool] = None):
        """
        Confirms the top_k value does not exceed Pinecone vector database limits.
        """
        if include_values:
            if top_k > self.top_k_limit_vectors:
                raise Exception(
                    f"PineconeDocumentStore allows requests of no more than {self.top_k_limit_vectors} records ",
                    f"when returning embedding values. This request is attempting to return {top_k} records.",
                )
        else:
            if top_k > self.top_k_limit:
                raise Exception(
                    f"PineconeDocumentStore allows requests of no more than {self.top_k_limit} records. ",
                    f"This request is attempting to return {top_k} records.",
                )

    @classmethod
    def load():
        """
        Default class method used for loading indexes. Not applicable to the PineconeDocumentStore.
        """
        raise NotImplementedError("load method not supported for PineconeDocumentStore")<|MERGE_RESOLUTION|>--- conflicted
+++ resolved
@@ -206,23 +206,11 @@
     def _validate_params_load_from_disk(self, sig: Signature, locals: dict, kwargs: dict):
         raise NotImplementedError("_validate_params_load_from_disk not implemented for PineconeDocumentStore")
 
-<<<<<<< HEAD
-=======
-        for param in sig.parameters.values():
-            if param.name not in allowed_params and param.default != locals[param.name]:
-                invalid_param_set = True
-                break
-
-        if invalid_param_set or len(kwargs) > 0:
-            raise ValueError("if faiss_index_path is passed no other params besides faiss_config_path are allowed.")
-
->>>>>>> 4eff62b9
     def _validate_index_sync(self):
         # This check ensures the correct document database was loaded.
         # If it fails, make sure you provided the path to the database
         # used when creating the original Pinecone index
         if not self.get_document_count() == self.get_embedding_count():
-<<<<<<< HEAD
             raise ValueError("The number of documents present in the SQL database does not "
                              "match the number of embeddings in Pinecone. Make sure your Pinecone "
                              "index aligns to the same database that was used when creating the "
@@ -231,23 +219,6 @@
     def write_documents(self, documents: Union[List[dict], List[Document]], index: Optional[str] = None,
                         batch_size: int = 32, duplicate_documents: Optional[str] = None,
                         headers: Optional[Dict[str, str]] = None) -> None:
-=======
-            raise ValueError(
-                "The number of documents present in the SQL database does not "
-                "match the number of embeddings in Pinecone. Make sure your Pinecone "
-                "index aligns to the same database that was used when creating the "
-                "original index."
-            )
-
-    def write_documents(
-        self,
-        documents: Union[List[dict], List[Document]],
-        index: Optional[str] = None,
-        batch_size: int = 10_000,
-        duplicate_documents: Optional[str] = None,
-        headers: Optional[Dict[str, str]] = None,
-    ) -> None:
->>>>>>> 4eff62b9
         """
         Add new documents to the DocumentStore.
 
@@ -278,7 +249,7 @@
             self.pinecone_indexes[index] = self._create_index_if_not_exist(
                 vector_dim=self.vector_dim,
                 index=index,
-                metric_type=self.metric,
+                metric_type=self.metric_type,
                 replicas=self.replicas,
                 shards=self.shards,
             )
@@ -291,55 +262,24 @@
         if len(document_objects) > 0:
             add_vectors = False if document_objects[0].embedding is None else True
             # I don't think below is required
-<<<<<<< HEAD
             with tqdm(total = len(document_objects), disable =not self.progress_bar, position=0,
                     desc="Writing Documents") as progress_bar:
                 for i in range(0, len(document_objects), batch_size):
                     ids = [doc.id for doc in document_objects[i: i + batch_size]]
                     # metadata fields are stored in Pinecone
                     metadata = [doc.meta for doc in document_objects[i: i + batch_size]]
-=======
-            """
-            if self.duplicate_documents == "overwrite" and add_vectors:
-                logger.warning("You have to provide `duplicate_documents = 'overwrite'` arg and "
-                               "`FAISSDocumentStore` does not support update in existing `faiss_index`.\n"
-                               "Please call `update_embeddings` method to repopulate `faiss_index`")
-            """
-
-            with tqdm(
-                total=len(document_objects), disable=not self.progress_bar, position=0, desc="Writing Documents"
-            ) as progress_bar:
-                for i in range(0, len(document_objects), batch_size):
-                    ids = [doc.id for doc in document_objects[i : i + batch_size]]
-                    # TODO find way to identify long metadata fields and split these to be stored in SQL
-                    metadata = [doc.meta for doc in document_objects[i : i + batch_size]]
->>>>>>> 4eff62b9
                     if add_vectors:
                         embeddings = [doc.embedding for doc in document_objects[i : i + batch_size]]
                         embeddings_to_index = np.array(embeddings, dtype="float32")
 
-<<<<<<< HEAD
                         if self.similarity=="cosine": self.normalize_embedding(embeddings_to_index)
                         # to convert to list objects
-=======
-                        if self.similarity == "cosine":
-                            self.normalize_embedding(embeddings_to_index)
-                        # TODO not sure if required to convert to list objects (maybe already are)
->>>>>>> 4eff62b9
                         embeddings = [embed.tolist() for embed in embeddings]
                         vectors = zip(ids, embeddings, metadata)
                         self.pinecone_indexes[index].upsert(vectors=vectors)
 
                     docs_to_write_in_sql = []
-<<<<<<< HEAD
                     for doc in document_objects[i: i + batch_size]:
-=======
-                    for doc in document_objects[i : i + batch_size]:
-                        # TODO I think this is not necessary as we have doc.id, before was required
-                        # to map from doc.id to the integer 'vector_id' values used by faiss - but
-                        # we do need to use vector_id as this is used by the sql doc store
-                        # if add_vectors:
->>>>>>> 4eff62b9
                         doc.meta["vector_id"] = doc.id
                         docs_to_write_in_sql.append(doc)
                     super(PineconeDocumentStore, self).write_documents(
@@ -388,11 +328,7 @@
         index: Optional[str] = None,
         update_existing_embeddings: bool = True,
         filters: Optional[Dict] = None,
-<<<<<<< HEAD
         batch_size: int = 32
-=======
-        batch_size: int = 10_000,
->>>>>>> 4eff62b9
     ):
         """
         Updates the embeddings in the the document store using the encoding model specified in the retriever.
@@ -464,13 +400,8 @@
         index: Optional[str] = None,
         filters: Optional[Dict] = None,
         return_embedding: Optional[bool] = None,
-<<<<<<< HEAD
         batch_size: int = 32,
         headers: Optional[Dict[str, str]] = None
-=======
-        batch_size: int = 10_000,
-        headers: Optional[Dict[str, str]] = None,
->>>>>>> 4eff62b9
     ) -> List[Document]:
         if headers:
             raise NotImplementedError("PineconeDocumentStore does not support headers.")
@@ -489,13 +420,8 @@
         index: Optional[str] = None,
         filters: Optional[Dict] = None,
         return_embedding: Optional[bool] = None,
-<<<<<<< HEAD
         batch_size: int = 32,
         headers: Optional[Dict[str, str]] = None
-=======
-        batch_size: int = 10_000,
-        headers: Optional[Dict[str, str]] = None,
->>>>>>> 4eff62b9
     ) -> Generator[Document, None, None]:
         """
         Get all documents from the document store. Under-the-hood, documents are fetched in batches from the
@@ -535,15 +461,11 @@
             yield doc
 
     def get_documents_by_id(
-<<<<<<< HEAD
-        self, ids: List[str], index: Optional[str] = None, batch_size: int = 32, headers: Optional[Dict[str, str]] = None
-=======
         self,
         ids: List[str],
         index: Optional[str] = None,
-        batch_size: int = 10_000,
-        headers: Optional[Dict[str, str]] = None,
->>>>>>> 4eff62b9
+        batch_size: int = 32,
+        headers: Optional[Dict[str, str]] = None
     ) -> List[Document]:
         if headers:
             raise NotImplementedError("PineconeDocumentStore does not support headers.")
@@ -556,7 +478,7 @@
             self.pinecone_indexes[index] = self._create_index_if_not_exist(
                 vector_dim=self.vector_dim,
                 index=index,
-                metric_type=self.metric,
+                metric_type=self.metric_type,
                 replicas=self.replicas,
                 shards=self.shards,
             )
@@ -593,7 +515,7 @@
             self.pinecone_indexes[index] = self._create_index_if_not_exist(
                 vector_dim=self.vector_dim,
                 index=self.index,
-                metric_type=self.metric,
+                metric_type=self.metric_type,
                 replicas=self.replicas,
                 shards=self.shards,
             )
@@ -643,7 +565,7 @@
             self.pinecone_indexes[index] = self._create_index_if_not_exist(
                 vector_dim=self.vector_dim,
                 index=self.index,
-                metric_type=self.metric,
+                metric_type=self.metric_type,
                 replicas=self.replicas,
                 shards=self.shards,
             )

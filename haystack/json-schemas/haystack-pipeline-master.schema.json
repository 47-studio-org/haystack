{
  "$schema": "http://json-schema.org/draft-07/schema",
  "$id": "https://raw.githubusercontent.com/deepset-ai/haystack/master/haystack/json-schemas/haystack-pipeline-master.schema.json",
  "title": "Haystack Pipeline",
  "description": "Haystack Pipeline YAML file describing the nodes of the pipelines. For more info read the docs at: https://haystack.deepset.ai/components/pipelines#yaml-file-definitions",
  "type": "object",
  "properties": {
    "version": {
      "title": "Version",
      "description": "Version of the Haystack Pipeline file.",
      "type": "string",
      "const": "ignore"
    },
    "extras": {
      "title": "Additional properties group",
      "description": "To be specified only if contains special pipelines (for example, if this is a Ray pipeline)",
      "type": "string",
      "enum": [
        "ray"
      ]
    },
    "components": {
      "title": "Components",
      "description": "Component nodes and their configurations, to later be used in the pipelines section. Define here all the building blocks for the pipelines.",
      "type": "array",
      "items": {
        "anyOf": [
          {
            "$ref": "#/definitions/DeepsetCloudDocumentStoreComponent"
          },
          {
            "$ref": "#/definitions/ElasticsearchDocumentStoreComponent"
          },
          {
            "$ref": "#/definitions/FAISSDocumentStoreComponent"
          },
          {
            "$ref": "#/definitions/GraphDBKnowledgeGraphComponent"
          },
          {
            "$ref": "#/definitions/InMemoryDocumentStoreComponent"
          },
          {
            "$ref": "#/definitions/InMemoryKnowledgeGraphComponent"
          },
          {
            "$ref": "#/definitions/Milvus2DocumentStoreComponent"
          },
          {
            "$ref": "#/definitions/OpenDistroElasticsearchDocumentStoreComponent"
          },
          {
            "$ref": "#/definitions/OpenSearchDocumentStoreComponent"
          },
          {
            "$ref": "#/definitions/PineconeDocumentStoreComponent"
          },
          {
            "$ref": "#/definitions/SQLDocumentStoreComponent"
          },
          {
            "$ref": "#/definitions/WeaviateDocumentStoreComponent"
          },
          {
            "$ref": "#/definitions/AnswerToSpeechComponent"
          },
          {
            "$ref": "#/definitions/AzureConverterComponent"
          },
          {
            "$ref": "#/definitions/BM25RetrieverComponent"
          },
          {
            "$ref": "#/definitions/CrawlerComponent"
          },
          {
            "$ref": "#/definitions/DensePassageRetrieverComponent"
          },
          {
            "$ref": "#/definitions/Docs2AnswersComponent"
          },
          {
            "$ref": "#/definitions/DocumentToSpeechComponent"
          },
          {
            "$ref": "#/definitions/DocxToTextConverterComponent"
          },
          {
            "$ref": "#/definitions/ElasticsearchFilterOnlyRetrieverComponent"
          },
          {
            "$ref": "#/definitions/ElasticsearchRetrieverComponent"
          },
          {
            "$ref": "#/definitions/EmbeddingRetrieverComponent"
          },
          {
            "$ref": "#/definitions/EntityExtractorComponent"
          },
          {
            "$ref": "#/definitions/EvalAnswersComponent"
          },
          {
            "$ref": "#/definitions/EvalDocumentsComponent"
          },
          {
            "$ref": "#/definitions/FARMReaderComponent"
          },
          {
            "$ref": "#/definitions/FileTypeClassifierComponent"
          },
          {
            "$ref": "#/definitions/FilterRetrieverComponent"
          },
          {
            "$ref": "#/definitions/ImageToTextConverterComponent"
          },
          {
            "$ref": "#/definitions/JoinAnswersComponent"
          },
          {
            "$ref": "#/definitions/JoinDocumentsComponent"
          },
          {
            "$ref": "#/definitions/MarkdownConverterComponent"
          },
          {
<<<<<<< HEAD
            "$ref": "#/definitions/OpenAIAnswerGeneratorComponent"
=======
            "$ref": "#/definitions/MultihopEmbeddingRetrieverComponent"
>>>>>>> a766b70a
          },
          {
            "$ref": "#/definitions/PDFToTextConverterComponent"
          },
          {
            "$ref": "#/definitions/PDFToTextOCRConverterComponent"
          },
          {
            "$ref": "#/definitions/ParsrConverterComponent"
          },
          {
            "$ref": "#/definitions/PreProcessorComponent"
          },
          {
            "$ref": "#/definitions/PseudoLabelGeneratorComponent"
          },
          {
            "$ref": "#/definitions/QuestionGeneratorComponent"
          },
          {
            "$ref": "#/definitions/RAGeneratorComponent"
          },
          {
            "$ref": "#/definitions/RCIReaderComponent"
          },
          {
            "$ref": "#/definitions/RouteDocumentsComponent"
          },
          {
            "$ref": "#/definitions/SentenceTransformersRankerComponent"
          },
          {
            "$ref": "#/definitions/Seq2SeqGeneratorComponent"
          },
          {
            "$ref": "#/definitions/SklearnQueryClassifierComponent"
          },
          {
            "$ref": "#/definitions/TableReaderComponent"
          },
          {
            "$ref": "#/definitions/TableTextRetrieverComponent"
          },
          {
            "$ref": "#/definitions/Text2SparqlRetrieverComponent"
          },
          {
            "$ref": "#/definitions/TextConverterComponent"
          },
          {
            "$ref": "#/definitions/TfidfRetrieverComponent"
          },
          {
            "$ref": "#/definitions/TikaConverterComponent"
          },
          {
            "$ref": "#/definitions/TransformersDocumentClassifierComponent"
          },
          {
            "$ref": "#/definitions/TransformersQueryClassifierComponent"
          },
          {
            "$ref": "#/definitions/TransformersReaderComponent"
          },
          {
            "$ref": "#/definitions/TransformersSummarizerComponent"
          },
          {
            "$ref": "#/definitions/TransformersTranslatorComponent"
          }
        ]
      },
      "required": [
        "type",
        "name"
      ],
      "additionalProperties": true
    },
    "pipelines": {
      "title": "Pipelines",
      "description": "Multiple pipelines can be defined using the components from the same YAML file.",
      "type": "array",
      "items": {
        "type": "object",
        "properties": {
          "name": {
            "title": "Name",
            "description": "Name of the pipeline.",
            "type": "string"
          },
          "nodes": {
            "title": "Nodes",
            "description": "Nodes to be used by this particular pipeline",
            "type": "array",
            "items": {
              "type": "object",
              "properties": {
                "name": {
                  "title": "Name",
                  "description": "The name of this particular node in the pipeline. This should be one of the names from the components defined in the same file.",
                  "type": "string"
                },
                "inputs": {
                  "title": "Inputs",
                  "description": "Input parameters for this node.",
                  "type": "array",
                  "items": {
                    "type": "string"
                  }
                },
                "replicas": {
                  "title": "replicas",
                  "description": "How many replicas Ray should create for this node (only for Ray pipelines)",
                  "type": "integer"
                }
              },
              "required": [
                "name",
                "inputs"
              ],
              "additionalProperties": false
            },
            "required": [
              "name",
              "nodes"
            ],
            "additionalProperties": false
          },
          "additionalProperties": false
        },
        "additionalProperties": false
      }
    }
  },
  "required": [
    "version",
    "components",
    "pipelines"
  ],
  "additionalProperties": false,
  "oneOf": [
    {
      "not": {
        "required": [
          "extras"
        ]
      },
      "properties": {
        "pipelines": {
          "title": "Pipelines",
          "items": {
            "properties": {
              "nodes": {
                "items": {
                  "not": {
                    "required": [
                      "replicas"
                    ]
                  }
                }
              }
            }
          }
        }
      }
    },
    {
      "properties": {
        "extras": {
          "enum": [
            "ray"
          ]
        }
      },
      "required": [
        "extras"
      ]
    }
  ],
  "definitions": {
    "DeepsetCloudDocumentStoreComponent": {
      "type": "object",
      "properties": {
        "name": {
          "title": "Name",
          "description": "Custom name for the component. Helpful for visualization and debugging.",
          "type": "string"
        },
        "type": {
          "title": "Type",
          "description": "Haystack Class name for the component.",
          "type": "string",
          "const": "DeepsetCloudDocumentStore"
        },
        "params": {
          "title": "Parameters",
          "type": "object",
          "properties": {
            "api_key": {
              "title": "Api Key",
              "type": "string"
            },
            "workspace": {
              "title": "Workspace",
              "default": "default",
              "type": "string"
            },
            "index": {
              "title": "Index",
              "type": "string"
            },
            "duplicate_documents": {
              "title": "Duplicate Documents",
              "default": "overwrite",
              "type": "string"
            },
            "api_endpoint": {
              "title": "Api Endpoint",
              "type": "string"
            },
            "similarity": {
              "title": "Similarity",
              "default": "dot_product",
              "type": "string"
            },
            "return_embedding": {
              "title": "Return Embedding",
              "default": false,
              "type": "boolean"
            },
            "label_index": {
              "title": "Label Index",
              "default": "default",
              "type": "string"
            }
          },
          "additionalProperties": false,
          "description": "Each parameter can reference other components defined in the same YAML file."
        }
      },
      "required": [
        "type",
        "name"
      ],
      "additionalProperties": false
    },
    "ElasticsearchDocumentStoreComponent": {
      "type": "object",
      "properties": {
        "name": {
          "title": "Name",
          "description": "Custom name for the component. Helpful for visualization and debugging.",
          "type": "string"
        },
        "type": {
          "title": "Type",
          "description": "Haystack Class name for the component.",
          "type": "string",
          "const": "ElasticsearchDocumentStore"
        },
        "params": {
          "title": "Parameters",
          "type": "object",
          "properties": {
            "host": {
              "title": "Host",
              "default": "localhost",
              "anyOf": [
                {
                  "type": "string"
                },
                {
                  "type": "array",
                  "items": {
                    "type": "string"
                  }
                }
              ]
            },
            "port": {
              "title": "Port",
              "default": 9200,
              "anyOf": [
                {
                  "type": "integer"
                },
                {
                  "type": "array",
                  "items": {
                    "type": "integer"
                  }
                }
              ]
            },
            "username": {
              "title": "Username",
              "default": "",
              "type": "string"
            },
            "password": {
              "title": "Password",
              "default": "",
              "type": "string"
            },
            "api_key_id": {
              "title": "Api Key Id",
              "type": "string"
            },
            "api_key": {
              "title": "Api Key",
              "type": "string"
            },
            "aws4auth": {
              "title": "Aws4Auth"
            },
            "index": {
              "title": "Index",
              "default": "document",
              "type": "string"
            },
            "label_index": {
              "title": "Label Index",
              "default": "label",
              "type": "string"
            },
            "search_fields": {
              "title": "Search Fields",
              "default": "content",
              "anyOf": [
                {
                  "type": "string"
                },
                {
                  "type": "array",
                  "items": {}
                }
              ]
            },
            "content_field": {
              "title": "Content Field",
              "default": "content",
              "type": "string"
            },
            "name_field": {
              "title": "Name Field",
              "default": "name",
              "type": "string"
            },
            "embedding_field": {
              "title": "Embedding Field",
              "default": "embedding",
              "type": "string"
            },
            "embedding_dim": {
              "title": "Embedding Dim",
              "default": 768,
              "type": "integer"
            },
            "custom_mapping": {
              "title": "Custom Mapping",
              "type": "object"
            },
            "excluded_meta_data": {
              "title": "Excluded Meta Data",
              "type": "array",
              "items": {}
            },
            "analyzer": {
              "title": "Analyzer",
              "default": "standard",
              "type": "string"
            },
            "scheme": {
              "title": "Scheme",
              "default": "http",
              "type": "string"
            },
            "ca_certs": {
              "title": "Ca Certs",
              "type": "string"
            },
            "verify_certs": {
              "title": "Verify Certs",
              "default": true,
              "type": "boolean"
            },
            "recreate_index": {
              "title": "Recreate Index",
              "default": false,
              "type": "boolean"
            },
            "create_index": {
              "title": "Create Index",
              "default": true,
              "type": "boolean"
            },
            "refresh_type": {
              "title": "Refresh Type",
              "default": "wait_for",
              "type": "string"
            },
            "similarity": {
              "title": "Similarity",
              "default": "dot_product",
              "type": "string"
            },
            "timeout": {
              "title": "Timeout",
              "default": 30,
              "type": "integer"
            },
            "return_embedding": {
              "title": "Return Embedding",
              "default": false,
              "type": "boolean"
            },
            "duplicate_documents": {
              "title": "Duplicate Documents",
              "default": "overwrite",
              "type": "string"
            },
            "index_type": {
              "title": "Index Type",
              "default": "flat",
              "type": "string"
            },
            "scroll": {
              "title": "Scroll",
              "default": "1d",
              "type": "string"
            },
            "skip_missing_embeddings": {
              "title": "Skip Missing Embeddings",
              "default": true,
              "type": "boolean"
            },
            "synonyms": {
              "title": "Synonyms",
              "type": "array",
              "items": {}
            },
            "synonym_type": {
              "title": "Synonym Type",
              "default": "synonym",
              "type": "string"
            },
            "use_system_proxy": {
              "title": "Use System Proxy",
              "default": false,
              "type": "boolean"
            }
          },
          "additionalProperties": false,
          "description": "Each parameter can reference other components defined in the same YAML file."
        }
      },
      "required": [
        "type",
        "name"
      ],
      "additionalProperties": false
    },
    "FAISSDocumentStoreComponent": {
      "type": "object",
      "properties": {
        "name": {
          "title": "Name",
          "description": "Custom name for the component. Helpful for visualization and debugging.",
          "type": "string"
        },
        "type": {
          "title": "Type",
          "description": "Haystack Class name for the component.",
          "type": "string",
          "const": "FAISSDocumentStore"
        },
        "params": {
          "title": "Parameters",
          "type": "object",
          "properties": {
            "sql_url": {
              "title": "Sql Url",
              "default": "sqlite:///faiss_document_store.db",
              "type": "string"
            },
            "vector_dim": {
              "title": "Vector Dim",
              "type": "integer"
            },
            "embedding_dim": {
              "title": "Embedding Dim",
              "default": 768,
              "type": "integer"
            },
            "faiss_index_factory_str": {
              "title": "Faiss Index Factory Str",
              "default": "Flat",
              "type": "string"
            },
            "faiss_index": {
              "title": "Faiss Index",
              "type": "string",
              "default": null
            },
            "return_embedding": {
              "title": "Return Embedding",
              "default": false,
              "type": "boolean"
            },
            "index": {
              "title": "Index",
              "default": "document",
              "type": "string"
            },
            "similarity": {
              "title": "Similarity",
              "default": "dot_product",
              "type": "string"
            },
            "embedding_field": {
              "title": "Embedding Field",
              "default": "embedding",
              "type": "string"
            },
            "progress_bar": {
              "title": "Progress Bar",
              "default": true,
              "type": "boolean"
            },
            "duplicate_documents": {
              "title": "Duplicate Documents",
              "default": "overwrite",
              "type": "string"
            },
            "faiss_index_path": {
              "title": "Faiss Index Path",
              "anyOf": [
                {
                  "type": "string"
                },
                {
                  "type": "string",
                  "format": "path"
                }
              ]
            },
            "faiss_config_path": {
              "title": "Faiss Config Path",
              "anyOf": [
                {
                  "type": "string"
                },
                {
                  "type": "string",
                  "format": "path"
                }
              ]
            },
            "isolation_level": {
              "title": "Isolation Level",
              "type": "string"
            },
            "n_links": {
              "title": "N Links",
              "default": 64,
              "type": "integer"
            },
            "ef_search": {
              "title": "Ef Search",
              "default": 20,
              "type": "integer"
            },
            "ef_construction": {
              "title": "Ef Construction",
              "default": 80,
              "type": "integer"
            },
            "validate_index_sync": {
              "title": "Validate Index Sync",
              "default": true,
              "type": "boolean"
            }
          },
          "additionalProperties": false,
          "description": "Each parameter can reference other components defined in the same YAML file."
        }
      },
      "required": [
        "type",
        "name"
      ],
      "additionalProperties": false
    },
    "GraphDBKnowledgeGraphComponent": {
      "type": "object",
      "properties": {
        "name": {
          "title": "Name",
          "description": "Custom name for the component. Helpful for visualization and debugging.",
          "type": "string"
        },
        "type": {
          "title": "Type",
          "description": "Haystack Class name for the component.",
          "type": "string",
          "const": "GraphDBKnowledgeGraph"
        },
        "params": {
          "title": "Parameters",
          "type": "object",
          "properties": {
            "host": {
              "title": "Host",
              "default": "localhost",
              "type": "string"
            },
            "port": {
              "title": "Port",
              "default": 7200,
              "type": "integer"
            },
            "username": {
              "title": "Username",
              "default": "",
              "type": "string"
            },
            "password": {
              "title": "Password",
              "default": "",
              "type": "string"
            },
            "index": {
              "title": "Index",
              "type": "string"
            },
            "prefixes": {
              "title": "Prefixes",
              "default": "",
              "type": "string"
            }
          },
          "additionalProperties": false,
          "description": "Each parameter can reference other components defined in the same YAML file."
        }
      },
      "required": [
        "type",
        "name"
      ],
      "additionalProperties": false
    },
    "InMemoryDocumentStoreComponent": {
      "type": "object",
      "properties": {
        "name": {
          "title": "Name",
          "description": "Custom name for the component. Helpful for visualization and debugging.",
          "type": "string"
        },
        "type": {
          "title": "Type",
          "description": "Haystack Class name for the component.",
          "type": "string",
          "const": "InMemoryDocumentStore"
        },
        "params": {
          "title": "Parameters",
          "type": "object",
          "properties": {
            "index": {
              "title": "Index",
              "default": "document",
              "type": "string"
            },
            "label_index": {
              "title": "Label Index",
              "default": "label",
              "type": "string"
            },
            "embedding_field": {
              "title": "Embedding Field",
              "default": "embedding",
              "type": "string"
            },
            "embedding_dim": {
              "title": "Embedding Dim",
              "default": 768,
              "type": "integer"
            },
            "return_embedding": {
              "title": "Return Embedding",
              "default": false,
              "type": "boolean"
            },
            "similarity": {
              "title": "Similarity",
              "default": "dot_product",
              "type": "string"
            },
            "progress_bar": {
              "title": "Progress Bar",
              "default": true,
              "type": "boolean"
            },
            "duplicate_documents": {
              "title": "Duplicate Documents",
              "default": "overwrite",
              "type": "string"
            },
            "use_gpu": {
              "title": "Use Gpu",
              "default": true,
              "type": "boolean"
            },
            "scoring_batch_size": {
              "title": "Scoring Batch Size",
              "default": 500000,
              "type": "integer"
            }
          },
          "additionalProperties": false,
          "description": "Each parameter can reference other components defined in the same YAML file."
        }
      },
      "required": [
        "type",
        "name"
      ],
      "additionalProperties": false
    },
    "InMemoryKnowledgeGraphComponent": {
      "type": "object",
      "properties": {
        "name": {
          "title": "Name",
          "description": "Custom name for the component. Helpful for visualization and debugging.",
          "type": "string"
        },
        "type": {
          "title": "Type",
          "description": "Haystack Class name for the component.",
          "type": "string",
          "const": "InMemoryKnowledgeGraph"
        },
        "params": {
          "title": "Parameters",
          "type": "object",
          "properties": {
            "index": {
              "title": "Index",
              "default": "document",
              "type": "string"
            }
          },
          "additionalProperties": false,
          "description": "Each parameter can reference other components defined in the same YAML file."
        }
      },
      "required": [
        "type",
        "name"
      ],
      "additionalProperties": false
    },
    "Milvus2DocumentStoreComponent": {
      "type": "object",
      "properties": {
        "name": {
          "title": "Name",
          "description": "Custom name for the component. Helpful for visualization and debugging.",
          "type": "string"
        },
        "type": {
          "title": "Type",
          "description": "Haystack Class name for the component.",
          "type": "string",
          "const": "Milvus2DocumentStore"
        },
        "params": {
          "title": "Parameters",
          "type": "object",
          "properties": {
            "sql_url": {
              "title": "Sql Url",
              "default": "sqlite:///",
              "type": "string"
            },
            "host": {
              "title": "Host",
              "default": "localhost",
              "type": "string"
            },
            "port": {
              "title": "Port",
              "default": "19530",
              "type": "string"
            },
            "connection_pool": {
              "title": "Connection Pool",
              "default": "SingletonThread",
              "type": "string"
            },
            "index": {
              "title": "Index",
              "default": "document",
              "type": "string"
            },
            "vector_dim": {
              "title": "Vector Dim",
              "type": "integer"
            },
            "embedding_dim": {
              "title": "Embedding Dim",
              "default": 768,
              "type": "integer"
            },
            "index_file_size": {
              "title": "Index File Size",
              "default": 1024,
              "type": "integer"
            },
            "similarity": {
              "title": "Similarity",
              "default": "dot_product",
              "type": "string"
            },
            "index_type": {
              "title": "Index Type",
              "default": "IVF_FLAT",
              "type": "string"
            },
            "index_param": {
              "title": "Index Param",
              "type": "object"
            },
            "search_param": {
              "title": "Search Param",
              "type": "object"
            },
            "return_embedding": {
              "title": "Return Embedding",
              "default": false,
              "type": "boolean"
            },
            "embedding_field": {
              "title": "Embedding Field",
              "default": "embedding",
              "type": "string"
            },
            "id_field": {
              "title": "Id Field",
              "default": "id",
              "type": "string"
            },
            "custom_fields": {
              "title": "Custom Fields",
              "type": "array",
              "items": {}
            },
            "progress_bar": {
              "title": "Progress Bar",
              "default": true,
              "type": "boolean"
            },
            "duplicate_documents": {
              "title": "Duplicate Documents",
              "default": "overwrite",
              "type": "string"
            },
            "isolation_level": {
              "title": "Isolation Level",
              "type": "string"
            },
            "consistency_level": {
              "title": "Consistency Level",
              "default": 0,
              "type": "integer"
            },
            "recreate_index": {
              "title": "Recreate Index",
              "default": false,
              "type": "boolean"
            }
          },
          "additionalProperties": false,
          "description": "Each parameter can reference other components defined in the same YAML file."
        }
      },
      "required": [
        "type",
        "name"
      ],
      "additionalProperties": false
    },
    "OpenDistroElasticsearchDocumentStoreComponent": {
      "type": "object",
      "properties": {
        "name": {
          "title": "Name",
          "description": "Custom name for the component. Helpful for visualization and debugging.",
          "type": "string"
        },
        "type": {
          "title": "Type",
          "description": "Haystack Class name for the component.",
          "type": "string",
          "const": "OpenDistroElasticsearchDocumentStore"
        },
        "params": {
          "title": "Parameters",
          "type": "object",
          "properties": {
            "scheme": {
              "title": "Scheme",
              "default": "https",
              "type": "string"
            },
            "username": {
              "title": "Username",
              "default": "admin",
              "type": "string"
            },
            "password": {
              "title": "Password",
              "default": "admin",
              "type": "string"
            },
            "host": {
              "title": "Host",
              "default": "localhost",
              "anyOf": [
                {
                  "type": "string"
                },
                {
                  "type": "array",
                  "items": {
                    "type": "string"
                  }
                }
              ]
            },
            "port": {
              "title": "Port",
              "default": 9200,
              "anyOf": [
                {
                  "type": "integer"
                },
                {
                  "type": "array",
                  "items": {
                    "type": "integer"
                  }
                }
              ]
            },
            "api_key_id": {
              "title": "Api Key Id",
              "type": "string"
            },
            "api_key": {
              "title": "Api Key",
              "type": "string"
            },
            "aws4auth": {
              "title": "Aws4Auth"
            },
            "index": {
              "title": "Index",
              "default": "document",
              "type": "string"
            },
            "label_index": {
              "title": "Label Index",
              "default": "label",
              "type": "string"
            },
            "search_fields": {
              "title": "Search Fields",
              "default": "content",
              "anyOf": [
                {
                  "type": "string"
                },
                {
                  "type": "array",
                  "items": {}
                }
              ]
            },
            "content_field": {
              "title": "Content Field",
              "default": "content",
              "type": "string"
            },
            "name_field": {
              "title": "Name Field",
              "default": "name",
              "type": "string"
            },
            "embedding_field": {
              "title": "Embedding Field",
              "default": "embedding",
              "type": "string"
            },
            "embedding_dim": {
              "title": "Embedding Dim",
              "default": 768,
              "type": "integer"
            },
            "custom_mapping": {
              "title": "Custom Mapping",
              "type": "object"
            },
            "excluded_meta_data": {
              "title": "Excluded Meta Data",
              "type": "array",
              "items": {}
            },
            "analyzer": {
              "title": "Analyzer",
              "default": "standard",
              "type": "string"
            },
            "ca_certs": {
              "title": "Ca Certs",
              "type": "string"
            },
            "verify_certs": {
              "title": "Verify Certs",
              "default": false,
              "type": "boolean"
            },
            "recreate_index": {
              "title": "Recreate Index",
              "default": false,
              "type": "boolean"
            },
            "create_index": {
              "title": "Create Index",
              "default": true,
              "type": "boolean"
            },
            "refresh_type": {
              "title": "Refresh Type",
              "default": "wait_for",
              "type": "string"
            },
            "similarity": {
              "title": "Similarity",
              "default": "cosine",
              "type": "string"
            },
            "timeout": {
              "title": "Timeout",
              "default": 30,
              "type": "integer"
            },
            "return_embedding": {
              "title": "Return Embedding",
              "default": false,
              "type": "boolean"
            },
            "duplicate_documents": {
              "title": "Duplicate Documents",
              "default": "overwrite",
              "type": "string"
            },
            "index_type": {
              "title": "Index Type",
              "default": "flat",
              "type": "string"
            },
            "scroll": {
              "title": "Scroll",
              "default": "1d",
              "type": "string"
            },
            "skip_missing_embeddings": {
              "title": "Skip Missing Embeddings",
              "default": true,
              "type": "boolean"
            },
            "synonyms": {
              "title": "Synonyms",
              "type": "array",
              "items": {}
            },
            "synonym_type": {
              "title": "Synonym Type",
              "default": "synonym",
              "type": "string"
            },
            "use_system_proxy": {
              "title": "Use System Proxy",
              "default": false,
              "type": "boolean"
            }
          },
          "additionalProperties": false,
          "description": "Each parameter can reference other components defined in the same YAML file."
        }
      },
      "required": [
        "type",
        "name"
      ],
      "additionalProperties": false
    },
    "OpenSearchDocumentStoreComponent": {
      "type": "object",
      "properties": {
        "name": {
          "title": "Name",
          "description": "Custom name for the component. Helpful for visualization and debugging.",
          "type": "string"
        },
        "type": {
          "title": "Type",
          "description": "Haystack Class name for the component.",
          "type": "string",
          "const": "OpenSearchDocumentStore"
        },
        "params": {
          "title": "Parameters",
          "type": "object",
          "properties": {
            "scheme": {
              "title": "Scheme",
              "default": "https",
              "type": "string"
            },
            "username": {
              "title": "Username",
              "default": "admin",
              "type": "string"
            },
            "password": {
              "title": "Password",
              "default": "admin",
              "type": "string"
            },
            "host": {
              "title": "Host",
              "default": "localhost",
              "anyOf": [
                {
                  "type": "string"
                },
                {
                  "type": "array",
                  "items": {
                    "type": "string"
                  }
                }
              ]
            },
            "port": {
              "title": "Port",
              "default": 9200,
              "anyOf": [
                {
                  "type": "integer"
                },
                {
                  "type": "array",
                  "items": {
                    "type": "integer"
                  }
                }
              ]
            },
            "api_key_id": {
              "title": "Api Key Id",
              "type": "string"
            },
            "api_key": {
              "title": "Api Key",
              "type": "string"
            },
            "aws4auth": {
              "title": "Aws4Auth"
            },
            "index": {
              "title": "Index",
              "default": "document",
              "type": "string"
            },
            "label_index": {
              "title": "Label Index",
              "default": "label",
              "type": "string"
            },
            "search_fields": {
              "title": "Search Fields",
              "default": "content",
              "anyOf": [
                {
                  "type": "string"
                },
                {
                  "type": "array",
                  "items": {}
                }
              ]
            },
            "content_field": {
              "title": "Content Field",
              "default": "content",
              "type": "string"
            },
            "name_field": {
              "title": "Name Field",
              "default": "name",
              "type": "string"
            },
            "embedding_field": {
              "title": "Embedding Field",
              "default": "embedding",
              "type": "string"
            },
            "embedding_dim": {
              "title": "Embedding Dim",
              "default": 768,
              "type": "integer"
            },
            "custom_mapping": {
              "title": "Custom Mapping",
              "type": "object"
            },
            "excluded_meta_data": {
              "title": "Excluded Meta Data",
              "type": "array",
              "items": {}
            },
            "analyzer": {
              "title": "Analyzer",
              "default": "standard",
              "type": "string"
            },
            "ca_certs": {
              "title": "Ca Certs",
              "type": "string"
            },
            "verify_certs": {
              "title": "Verify Certs",
              "default": false,
              "type": "boolean"
            },
            "recreate_index": {
              "title": "Recreate Index",
              "default": false,
              "type": "boolean"
            },
            "create_index": {
              "title": "Create Index",
              "default": true,
              "type": "boolean"
            },
            "refresh_type": {
              "title": "Refresh Type",
              "default": "wait_for",
              "type": "string"
            },
            "similarity": {
              "title": "Similarity",
              "default": "dot_product",
              "type": "string"
            },
            "timeout": {
              "title": "Timeout",
              "default": 30,
              "type": "integer"
            },
            "return_embedding": {
              "title": "Return Embedding",
              "default": false,
              "type": "boolean"
            },
            "duplicate_documents": {
              "title": "Duplicate Documents",
              "default": "overwrite",
              "type": "string"
            },
            "index_type": {
              "title": "Index Type",
              "default": "flat",
              "type": "string"
            },
            "scroll": {
              "title": "Scroll",
              "default": "1d",
              "type": "string"
            },
            "skip_missing_embeddings": {
              "title": "Skip Missing Embeddings",
              "default": true,
              "type": "boolean"
            },
            "synonyms": {
              "title": "Synonyms",
              "type": "array",
              "items": {}
            },
            "synonym_type": {
              "title": "Synonym Type",
              "default": "synonym",
              "type": "string"
            },
            "use_system_proxy": {
              "title": "Use System Proxy",
              "default": false,
              "type": "boolean"
            }
          },
          "additionalProperties": false,
          "description": "Each parameter can reference other components defined in the same YAML file."
        }
      },
      "required": [
        "type",
        "name"
      ],
      "additionalProperties": false
    },
    "PineconeDocumentStoreComponent": {
      "type": "object",
      "properties": {
        "name": {
          "title": "Name",
          "description": "Custom name for the component. Helpful for visualization and debugging.",
          "type": "string"
        },
        "type": {
          "title": "Type",
          "description": "Haystack Class name for the component.",
          "type": "string",
          "const": "PineconeDocumentStore"
        },
        "params": {
          "title": "Parameters",
          "type": "object",
          "properties": {
            "api_key": {
              "title": "Api Key",
              "type": "string"
            },
            "environment": {
              "title": "Environment",
              "default": "us-west1-gcp",
              "type": "string"
            },
            "sql_url": {
              "title": "Sql Url",
              "default": "sqlite:///pinecone_document_store.db",
              "type": "string"
            },
            "pinecone_index": {
              "title": "Pinecone Index",
              "type": "string",
              "default": null
            },
            "embedding_dim": {
              "title": "Embedding Dim",
              "default": 768,
              "type": "integer"
            },
            "return_embedding": {
              "title": "Return Embedding",
              "default": false,
              "type": "boolean"
            },
            "index": {
              "title": "Index",
              "default": "document",
              "type": "string"
            },
            "similarity": {
              "title": "Similarity",
              "default": "cosine",
              "type": "string"
            },
            "replicas": {
              "title": "Replicas",
              "default": 1,
              "type": "integer"
            },
            "shards": {
              "title": "Shards",
              "default": 1,
              "type": "integer"
            },
            "embedding_field": {
              "title": "Embedding Field",
              "default": "embedding",
              "type": "string"
            },
            "progress_bar": {
              "title": "Progress Bar",
              "default": true,
              "type": "boolean"
            },
            "duplicate_documents": {
              "title": "Duplicate Documents",
              "default": "overwrite",
              "type": "string"
            },
            "recreate_index": {
              "title": "Recreate Index",
              "default": false,
              "type": "boolean"
            },
            "metadata_config": {
              "title": "Metadata Config",
              "default": {
                "indexed": []
              },
              "type": "object"
            },
            "validate_index_sync": {
              "title": "Validate Index Sync",
              "default": true,
              "type": "boolean"
            }
          },
          "required": [
            "api_key"
          ],
          "additionalProperties": false,
          "description": "Each parameter can reference other components defined in the same YAML file."
        }
      },
      "required": [
        "type",
        "name"
      ],
      "additionalProperties": false
    },
    "SQLDocumentStoreComponent": {
      "type": "object",
      "properties": {
        "name": {
          "title": "Name",
          "description": "Custom name for the component. Helpful for visualization and debugging.",
          "type": "string"
        },
        "type": {
          "title": "Type",
          "description": "Haystack Class name for the component.",
          "type": "string",
          "const": "SQLDocumentStore"
        },
        "params": {
          "title": "Parameters",
          "type": "object",
          "properties": {
            "url": {
              "title": "Url",
              "default": "sqlite://",
              "type": "string"
            },
            "index": {
              "title": "Index",
              "default": "document",
              "type": "string"
            },
            "label_index": {
              "title": "Label Index",
              "default": "label",
              "type": "string"
            },
            "duplicate_documents": {
              "title": "Duplicate Documents",
              "default": "overwrite",
              "type": "string"
            },
            "check_same_thread": {
              "title": "Check Same Thread",
              "default": false,
              "type": "boolean"
            },
            "isolation_level": {
              "title": "Isolation Level",
              "type": "string"
            }
          },
          "additionalProperties": false,
          "description": "Each parameter can reference other components defined in the same YAML file."
        }
      },
      "required": [
        "type",
        "name"
      ],
      "additionalProperties": false
    },
    "WeaviateDocumentStoreComponent": {
      "type": "object",
      "properties": {
        "name": {
          "title": "Name",
          "description": "Custom name for the component. Helpful for visualization and debugging.",
          "type": "string"
        },
        "type": {
          "title": "Type",
          "description": "Haystack Class name for the component.",
          "type": "string",
          "const": "WeaviateDocumentStore"
        },
        "params": {
          "title": "Parameters",
          "type": "object",
          "properties": {
            "host": {
              "title": "Host",
              "default": "http://localhost",
              "anyOf": [
                {
                  "type": "string"
                },
                {
                  "type": "array",
                  "items": {
                    "type": "string"
                  }
                }
              ]
            },
            "port": {
              "title": "Port",
              "default": 8080,
              "anyOf": [
                {
                  "type": "integer"
                },
                {
                  "type": "array",
                  "items": {
                    "type": "integer"
                  }
                }
              ]
            },
            "timeout_config": {
              "title": "Timeout Config",
              "default": [
                5,
                15
              ],
              "type": "array",
              "items": {}
            },
            "username": {
              "title": "Username",
              "type": "string"
            },
            "password": {
              "title": "Password",
              "type": "string"
            },
            "index": {
              "title": "Index",
              "default": "Document",
              "type": "string"
            },
            "embedding_dim": {
              "title": "Embedding Dim",
              "default": 768,
              "type": "integer"
            },
            "content_field": {
              "title": "Content Field",
              "default": "content",
              "type": "string"
            },
            "name_field": {
              "title": "Name Field",
              "default": "name",
              "type": "string"
            },
            "similarity": {
              "title": "Similarity",
              "default": "cosine",
              "type": "string"
            },
            "index_type": {
              "title": "Index Type",
              "default": "hnsw",
              "type": "string"
            },
            "custom_schema": {
              "title": "Custom Schema",
              "type": "object"
            },
            "return_embedding": {
              "title": "Return Embedding",
              "default": false,
              "type": "boolean"
            },
            "embedding_field": {
              "title": "Embedding Field",
              "default": "embedding",
              "type": "string"
            },
            "progress_bar": {
              "title": "Progress Bar",
              "default": true,
              "type": "boolean"
            },
            "duplicate_documents": {
              "title": "Duplicate Documents",
              "default": "overwrite",
              "type": "string"
            },
            "recreate_index": {
              "title": "Recreate Index",
              "default": false,
              "type": "boolean"
            }
          },
          "additionalProperties": false,
          "description": "Each parameter can reference other components defined in the same YAML file."
        }
      },
      "required": [
        "type",
        "name"
      ],
      "additionalProperties": false
    },
    "AnswerToSpeechComponent": {
      "type": "object",
      "properties": {
        "name": {
          "title": "Name",
          "description": "Custom name for the component. Helpful for visualization and debugging.",
          "type": "string"
        },
        "type": {
          "title": "Type",
          "description": "Haystack Class name for the component.",
          "type": "string",
          "const": "AnswerToSpeech"
        },
        "params": {
          "title": "Parameters",
          "type": "object",
          "properties": {
            "model_name_or_path": {
              "title": "Model Name Or Path",
              "default": "espnet/kan-bayashi_ljspeech_vits",
              "anyOf": [
                {
                  "type": "string"
                },
                {
                  "type": "string",
                  "format": "path"
                }
              ]
            },
            "generated_audio_dir": {
              "title": "Generated Audio Dir",
              "default": "generated_audio_answers",
              "type": "string",
              "format": "path"
            },
            "audio_params": {
              "title": "Audio Params",
              "type": "object"
            },
            "transformers_params": {
              "title": "Transformers Params",
              "type": "object"
            }
          },
          "additionalProperties": false,
          "description": "Each parameter can reference other components defined in the same YAML file."
        }
      },
      "required": [
        "type",
        "name"
      ],
      "additionalProperties": false
    },
    "AzureConverterComponent": {
      "type": "object",
      "properties": {
        "name": {
          "title": "Name",
          "description": "Custom name for the component. Helpful for visualization and debugging.",
          "type": "string"
        },
        "type": {
          "title": "Type",
          "description": "Haystack Class name for the component.",
          "type": "string",
          "const": "AzureConverter"
        },
        "params": {
          "title": "Parameters",
          "type": "object",
          "properties": {
            "endpoint": {
              "title": "Endpoint",
              "type": "string"
            },
            "credential_key": {
              "title": "Credential Key",
              "type": "string"
            },
            "model_id": {
              "title": "Model Id",
              "default": "prebuilt-document",
              "type": "string"
            },
            "valid_languages": {
              "title": "Valid Languages",
              "type": "array",
              "items": {
                "type": "string"
              }
            },
            "save_json": {
              "title": "Save Json",
              "default": false,
              "type": "boolean"
            },
            "preceding_context_len": {
              "title": "Preceding Context Len",
              "default": 3,
              "type": "integer"
            },
            "following_context_len": {
              "title": "Following Context Len",
              "default": 3,
              "type": "integer"
            },
            "merge_multiple_column_headers": {
              "title": "Merge Multiple Column Headers",
              "default": true,
              "type": "boolean"
            },
            "id_hash_keys": {
              "title": "Id Hash Keys",
              "type": "array",
              "items": {
                "type": "string"
              }
            }
          },
          "required": [
            "endpoint",
            "credential_key"
          ],
          "additionalProperties": false,
          "description": "Each parameter can reference other components defined in the same YAML file."
        }
      },
      "required": [
        "type",
        "name"
      ],
      "additionalProperties": false
    },
    "BM25RetrieverComponent": {
      "type": "object",
      "properties": {
        "name": {
          "title": "Name",
          "description": "Custom name for the component. Helpful for visualization and debugging.",
          "type": "string"
        },
        "type": {
          "title": "Type",
          "description": "Haystack Class name for the component.",
          "type": "string",
          "const": "BM25Retriever"
        },
        "params": {
          "title": "Parameters",
          "type": "object",
          "properties": {
            "document_store": {
              "title": "Document Store",
              "type": "string"
            },
            "top_k": {
              "title": "Top K",
              "default": 10,
              "type": "integer"
            },
            "all_terms_must_match": {
              "title": "All Terms Must Match",
              "default": false,
              "type": "boolean"
            },
            "custom_query": {
              "title": "Custom Query",
              "type": "string"
            },
            "scale_score": {
              "title": "Scale Score",
              "default": true,
              "type": "boolean"
            }
          },
          "required": [
            "document_store"
          ],
          "additionalProperties": false,
          "description": "Each parameter can reference other components defined in the same YAML file."
        }
      },
      "required": [
        "type",
        "name"
      ],
      "additionalProperties": false
    },
    "CrawlerComponent": {
      "type": "object",
      "properties": {
        "name": {
          "title": "Name",
          "description": "Custom name for the component. Helpful for visualization and debugging.",
          "type": "string"
        },
        "type": {
          "title": "Type",
          "description": "Haystack Class name for the component.",
          "type": "string",
          "const": "Crawler"
        },
        "params": {
          "title": "Parameters",
          "type": "object",
          "properties": {
            "output_dir": {
              "title": "Output Dir",
              "type": "string"
            },
            "urls": {
              "title": "Urls",
              "type": "array",
              "items": {
                "type": "string"
              }
            },
            "crawler_depth": {
              "title": "Crawler Depth",
              "default": 1,
              "type": "integer"
            },
            "filter_urls": {
              "title": "Filter Urls",
              "type": "array",
              "items": {}
            },
            "overwrite_existing_files": {
              "title": "Overwrite Existing Files",
              "default": true
            },
            "id_hash_keys": {
              "title": "Id Hash Keys",
              "type": "array",
              "items": {
                "type": "string"
              }
            },
            "extract_hidden_text": {
              "title": "Extract Hidden Text",
              "default": true
            },
            "loading_wait_time": {
              "title": "Loading Wait Time",
              "type": "integer"
            }
          },
          "required": [
            "output_dir"
          ],
          "additionalProperties": false,
          "description": "Each parameter can reference other components defined in the same YAML file."
        }
      },
      "required": [
        "type",
        "name"
      ],
      "additionalProperties": false
    },
    "DensePassageRetrieverComponent": {
      "type": "object",
      "properties": {
        "name": {
          "title": "Name",
          "description": "Custom name for the component. Helpful for visualization and debugging.",
          "type": "string"
        },
        "type": {
          "title": "Type",
          "description": "Haystack Class name for the component.",
          "type": "string",
          "const": "DensePassageRetriever"
        },
        "params": {
          "title": "Parameters",
          "type": "object",
          "properties": {
            "document_store": {
              "title": "Document Store",
              "type": "string"
            },
            "query_embedding_model": {
              "title": "Query Embedding Model",
              "default": "facebook/dpr-question_encoder-single-nq-base",
              "anyOf": [
                {
                  "type": "string",
                  "format": "path"
                },
                {
                  "type": "string"
                }
              ]
            },
            "passage_embedding_model": {
              "title": "Passage Embedding Model",
              "default": "facebook/dpr-ctx_encoder-single-nq-base",
              "anyOf": [
                {
                  "type": "string",
                  "format": "path"
                },
                {
                  "type": "string"
                }
              ]
            },
            "model_version": {
              "title": "Model Version",
              "type": "string"
            },
            "max_seq_len_query": {
              "title": "Max Seq Len Query",
              "default": 64,
              "type": "integer"
            },
            "max_seq_len_passage": {
              "title": "Max Seq Len Passage",
              "default": 256,
              "type": "integer"
            },
            "top_k": {
              "title": "Top K",
              "default": 10,
              "type": "integer"
            },
            "use_gpu": {
              "title": "Use Gpu",
              "default": true,
              "type": "boolean"
            },
            "batch_size": {
              "title": "Batch Size",
              "default": 16,
              "type": "integer"
            },
            "embed_title": {
              "title": "Embed Title",
              "default": true,
              "type": "boolean"
            },
            "use_fast_tokenizers": {
              "title": "Use Fast Tokenizers",
              "default": true,
              "type": "boolean"
            },
            "infer_tokenizer_classes": {
              "title": "Infer Tokenizer Classes",
              "default": false,
              "type": "boolean"
            },
            "similarity_function": {
              "title": "Similarity Function",
              "default": "dot_product",
              "type": "string"
            },
            "global_loss_buffer_size": {
              "title": "Global Loss Buffer Size",
              "default": 150000,
              "type": "integer"
            },
            "progress_bar": {
              "title": "Progress Bar",
              "default": true,
              "type": "boolean"
            },
            "devices": {
              "title": "Devices",
              "type": "array",
              "items": {
                "anyOf": [
                  {
                    "type": "string"
                  },
                  {
                    "type": "string"
                  }
                ]
              }
            },
            "use_auth_token": {
              "title": "Use Auth Token",
              "anyOf": [
                {
                  "type": "boolean"
                },
                {
                  "type": "string"
                }
              ]
            },
            "scale_score": {
              "title": "Scale Score",
              "default": true,
              "type": "boolean"
            }
          },
          "required": [
            "document_store"
          ],
          "additionalProperties": false,
          "description": "Each parameter can reference other components defined in the same YAML file."
        }
      },
      "required": [
        "type",
        "name"
      ],
      "additionalProperties": false
    },
    "Docs2AnswersComponent": {
      "type": "object",
      "properties": {
        "name": {
          "title": "Name",
          "description": "Custom name for the component. Helpful for visualization and debugging.",
          "type": "string"
        },
        "type": {
          "title": "Type",
          "description": "Haystack Class name for the component.",
          "type": "string",
          "const": "Docs2Answers"
        },
        "params": {
          "title": "Parameters",
          "type": "object",
          "properties": {},
          "additionalProperties": false,
          "description": "Each parameter can reference other components defined in the same YAML file."
        }
      },
      "required": [
        "type",
        "name"
      ],
      "additionalProperties": false
    },
    "DocumentToSpeechComponent": {
      "type": "object",
      "properties": {
        "name": {
          "title": "Name",
          "description": "Custom name for the component. Helpful for visualization and debugging.",
          "type": "string"
        },
        "type": {
          "title": "Type",
          "description": "Haystack Class name for the component.",
          "type": "string",
          "const": "DocumentToSpeech"
        },
        "params": {
          "title": "Parameters",
          "type": "object",
          "properties": {
            "model_name_or_path": {
              "title": "Model Name Or Path",
              "default": "espnet/kan-bayashi_ljspeech_vits",
              "anyOf": [
                {
                  "type": "string"
                },
                {
                  "type": "string",
                  "format": "path"
                }
              ]
            },
            "generated_audio_dir": {
              "title": "Generated Audio Dir",
              "default": "generated_audio_documents",
              "type": "string",
              "format": "path"
            },
            "audio_params": {
              "title": "Audio Params",
              "type": "object"
            },
            "transformers_params": {
              "title": "Transformers Params",
              "type": "object"
            }
          },
          "additionalProperties": false,
          "description": "Each parameter can reference other components defined in the same YAML file."
        }
      },
      "required": [
        "type",
        "name"
      ],
      "additionalProperties": false
    },
    "DocxToTextConverterComponent": {
      "type": "object",
      "properties": {
        "name": {
          "title": "Name",
          "description": "Custom name for the component. Helpful for visualization and debugging.",
          "type": "string"
        },
        "type": {
          "title": "Type",
          "description": "Haystack Class name for the component.",
          "type": "string",
          "const": "DocxToTextConverter"
        },
        "params": {
          "title": "Parameters",
          "type": "object",
          "properties": {
            "remove_numeric_tables": {
              "title": "Remove Numeric Tables",
              "default": false,
              "type": "boolean"
            },
            "valid_languages": {
              "title": "Valid Languages",
              "type": "array",
              "items": {
                "type": "string"
              }
            },
            "id_hash_keys": {
              "title": "Id Hash Keys",
              "type": "array",
              "items": {
                "type": "string"
              }
            }
          },
          "additionalProperties": false,
          "description": "Each parameter can reference other components defined in the same YAML file."
        }
      },
      "required": [
        "type",
        "name"
      ],
      "additionalProperties": false
    },
    "ElasticsearchFilterOnlyRetrieverComponent": {
      "type": "object",
      "properties": {
        "name": {
          "title": "Name",
          "description": "Custom name for the component. Helpful for visualization and debugging.",
          "type": "string"
        },
        "type": {
          "title": "Type",
          "description": "Haystack Class name for the component.",
          "type": "string",
          "const": "ElasticsearchFilterOnlyRetriever"
        },
        "params": {
          "title": "Parameters",
          "type": "object",
          "properties": {
            "document_store": {
              "title": "Document Store",
              "type": "string"
            },
            "top_k": {
              "title": "Top K",
              "default": 10,
              "type": "integer"
            },
            "all_terms_must_match": {
              "title": "All Terms Must Match",
              "default": false,
              "type": "boolean"
            },
            "custom_query": {
              "title": "Custom Query",
              "type": "string"
            }
          },
          "required": [
            "document_store"
          ],
          "additionalProperties": false,
          "description": "Each parameter can reference other components defined in the same YAML file."
        }
      },
      "required": [
        "type",
        "name"
      ],
      "additionalProperties": false
    },
    "ElasticsearchRetrieverComponent": {
      "type": "object",
      "properties": {
        "name": {
          "title": "Name",
          "description": "Custom name for the component. Helpful for visualization and debugging.",
          "type": "string"
        },
        "type": {
          "title": "Type",
          "description": "Haystack Class name for the component.",
          "type": "string",
          "const": "ElasticsearchRetriever"
        },
        "params": {
          "title": "Parameters",
          "type": "object",
          "properties": {
            "document_store": {
              "title": "Document Store",
              "type": "string"
            },
            "top_k": {
              "title": "Top K",
              "default": 10,
              "type": "integer"
            },
            "all_terms_must_match": {
              "title": "All Terms Must Match",
              "default": false,
              "type": "boolean"
            },
            "custom_query": {
              "title": "Custom Query",
              "type": "string"
            }
          },
          "required": [
            "document_store"
          ],
          "additionalProperties": false,
          "description": "Each parameter can reference other components defined in the same YAML file."
        }
      },
      "required": [
        "type",
        "name"
      ],
      "additionalProperties": false
    },
    "EmbeddingRetrieverComponent": {
      "type": "object",
      "properties": {
        "name": {
          "title": "Name",
          "description": "Custom name for the component. Helpful for visualization and debugging.",
          "type": "string"
        },
        "type": {
          "title": "Type",
          "description": "Haystack Class name for the component.",
          "type": "string",
          "const": "EmbeddingRetriever"
        },
        "params": {
          "title": "Parameters",
          "type": "object",
          "properties": {
            "document_store": {
              "title": "Document Store",
              "type": "string"
            },
            "embedding_model": {
              "title": "Embedding Model",
              "type": "string"
            },
            "model_version": {
              "title": "Model Version",
              "type": "string"
            },
            "use_gpu": {
              "title": "Use Gpu",
              "default": true,
              "type": "boolean"
            },
            "batch_size": {
              "title": "Batch Size",
              "default": 32,
              "type": "integer"
            },
            "max_seq_len": {
              "title": "Max Seq Len",
              "default": 512,
              "type": "integer"
            },
            "model_format": {
              "title": "Model Format",
              "type": "string"
            },
            "pooling_strategy": {
              "title": "Pooling Strategy",
              "default": "reduce_mean",
              "type": "string"
            },
            "emb_extraction_layer": {
              "title": "Emb Extraction Layer",
              "default": -1,
              "type": "integer"
            },
            "top_k": {
              "title": "Top K",
              "default": 10,
              "type": "integer"
            },
            "progress_bar": {
              "title": "Progress Bar",
              "default": true,
              "type": "boolean"
            },
            "devices": {
              "title": "Devices",
              "type": "array",
              "items": {
                "anyOf": [
                  {
                    "type": "string"
                  },
                  {
                    "type": "string"
                  }
                ]
              }
            },
            "use_auth_token": {
              "title": "Use Auth Token",
              "anyOf": [
                {
                  "type": "boolean"
                },
                {
                  "type": "string"
                }
              ]
            },
            "scale_score": {
              "title": "Scale Score",
              "default": true,
              "type": "boolean"
            },
            "embed_meta_fields": {
              "title": "Embed Meta Fields",
              "default": [],
              "type": "array",
              "items": {
                "type": "string"
              }
            }
          },
          "required": [
            "document_store",
            "embedding_model"
          ],
          "additionalProperties": false,
          "description": "Each parameter can reference other components defined in the same YAML file."
        }
      },
      "required": [
        "type",
        "name"
      ],
      "additionalProperties": false
    },
    "EntityExtractorComponent": {
      "type": "object",
      "properties": {
        "name": {
          "title": "Name",
          "description": "Custom name for the component. Helpful for visualization and debugging.",
          "type": "string"
        },
        "type": {
          "title": "Type",
          "description": "Haystack Class name for the component.",
          "type": "string",
          "const": "EntityExtractor"
        },
        "params": {
          "title": "Parameters",
          "type": "object",
          "properties": {
            "model_name_or_path": {
              "title": "Model Name Or Path",
              "default": "dslim/bert-base-NER",
              "type": "string"
            },
            "use_gpu": {
              "title": "Use Gpu",
              "default": true,
              "type": "boolean"
            },
            "batch_size": {
              "title": "Batch Size",
              "type": "integer"
            }
          },
          "additionalProperties": false,
          "description": "Each parameter can reference other components defined in the same YAML file."
        }
      },
      "required": [
        "type",
        "name"
      ],
      "additionalProperties": false
    },
    "EvalAnswersComponent": {
      "type": "object",
      "properties": {
        "name": {
          "title": "Name",
          "description": "Custom name for the component. Helpful for visualization and debugging.",
          "type": "string"
        },
        "type": {
          "title": "Type",
          "description": "Haystack Class name for the component.",
          "type": "string",
          "const": "EvalAnswers"
        },
        "params": {
          "title": "Parameters",
          "type": "object",
          "properties": {
            "skip_incorrect_retrieval": {
              "title": "Skip Incorrect Retrieval",
              "default": true,
              "type": "boolean"
            },
            "open_domain": {
              "title": "Open Domain",
              "default": true,
              "type": "boolean"
            },
            "sas_model": {
              "title": "Sas Model",
              "type": "string"
            },
            "debug": {
              "title": "Debug",
              "default": false,
              "type": "boolean"
            }
          },
          "additionalProperties": false,
          "description": "Each parameter can reference other components defined in the same YAML file."
        }
      },
      "required": [
        "type",
        "name"
      ],
      "additionalProperties": false
    },
    "EvalDocumentsComponent": {
      "type": "object",
      "properties": {
        "name": {
          "title": "Name",
          "description": "Custom name for the component. Helpful for visualization and debugging.",
          "type": "string"
        },
        "type": {
          "title": "Type",
          "description": "Haystack Class name for the component.",
          "type": "string",
          "const": "EvalDocuments"
        },
        "params": {
          "title": "Parameters",
          "type": "object",
          "properties": {
            "debug": {
              "title": "Debug",
              "default": false,
              "type": "boolean"
            },
            "open_domain": {
              "title": "Open Domain",
              "default": true,
              "type": "boolean"
            },
            "top_k": {
              "title": "Top K",
              "default": 10,
              "type": "integer"
            }
          },
          "additionalProperties": false,
          "description": "Each parameter can reference other components defined in the same YAML file."
        }
      },
      "required": [
        "type",
        "name"
      ],
      "additionalProperties": false
    },
    "FARMReaderComponent": {
      "type": "object",
      "properties": {
        "name": {
          "title": "Name",
          "description": "Custom name for the component. Helpful for visualization and debugging.",
          "type": "string"
        },
        "type": {
          "title": "Type",
          "description": "Haystack Class name for the component.",
          "type": "string",
          "const": "FARMReader"
        },
        "params": {
          "title": "Parameters",
          "type": "object",
          "properties": {
            "model_name_or_path": {
              "title": "Model Name Or Path",
              "type": "string"
            },
            "model_version": {
              "title": "Model Version",
              "type": "string"
            },
            "context_window_size": {
              "title": "Context Window Size",
              "default": 150,
              "type": "integer"
            },
            "batch_size": {
              "title": "Batch Size",
              "default": 50,
              "type": "integer"
            },
            "use_gpu": {
              "title": "Use Gpu",
              "default": true,
              "type": "boolean"
            },
            "devices": {
              "title": "Devices",
              "default": [],
              "type": "array",
              "items": {
                "type": "string"
              }
            },
            "no_ans_boost": {
              "title": "No Ans Boost",
              "default": 0.0,
              "type": "number"
            },
            "return_no_answer": {
              "title": "Return No Answer",
              "default": false,
              "type": "boolean"
            },
            "top_k": {
              "title": "Top K",
              "default": 10,
              "type": "integer"
            },
            "top_k_per_candidate": {
              "title": "Top K Per Candidate",
              "default": 3,
              "type": "integer"
            },
            "top_k_per_sample": {
              "title": "Top K Per Sample",
              "default": 1,
              "type": "integer"
            },
            "num_processes": {
              "title": "Num Processes",
              "type": "integer"
            },
            "max_seq_len": {
              "title": "Max Seq Len",
              "default": 256,
              "type": "integer"
            },
            "doc_stride": {
              "title": "Doc Stride",
              "default": 128,
              "type": "integer"
            },
            "progress_bar": {
              "title": "Progress Bar",
              "default": true,
              "type": "boolean"
            },
            "duplicate_filtering": {
              "title": "Duplicate Filtering",
              "default": 0,
              "type": "integer"
            },
            "use_confidence_scores": {
              "title": "Use Confidence Scores",
              "default": true,
              "type": "boolean"
            },
            "confidence_threshold": {
              "title": "Confidence Threshold",
              "type": "number"
            },
            "proxies": {
              "title": "Proxies",
              "type": "object",
              "additionalProperties": {
                "type": "string"
              }
            },
            "local_files_only": {
              "title": "Local Files Only",
              "default": false
            },
            "force_download": {
              "title": "Force Download",
              "default": false
            },
            "use_auth_token": {
              "title": "Use Auth Token",
              "anyOf": [
                {
                  "type": "boolean"
                },
                {
                  "type": "string"
                }
              ]
            }
          },
          "required": [
            "model_name_or_path"
          ],
          "additionalProperties": false,
          "description": "Each parameter can reference other components defined in the same YAML file."
        }
      },
      "required": [
        "type",
        "name"
      ],
      "additionalProperties": false
    },
    "FileTypeClassifierComponent": {
      "type": "object",
      "properties": {
        "name": {
          "title": "Name",
          "description": "Custom name for the component. Helpful for visualization and debugging.",
          "type": "string"
        },
        "type": {
          "title": "Type",
          "description": "Haystack Class name for the component.",
          "type": "string",
          "const": "FileTypeClassifier"
        },
        "params": {
          "title": "Parameters",
          "type": "object",
          "properties": {
            "supported_types": {
              "title": "Supported Types",
              "default": [
                "txt",
                "pdf",
                "md",
                "docx",
                "html"
              ],
              "type": "array",
              "items": {
                "type": "string"
              }
            }
          },
          "additionalProperties": false,
          "description": "Each parameter can reference other components defined in the same YAML file."
        }
      },
      "required": [
        "type",
        "name"
      ],
      "additionalProperties": false
    },
    "FilterRetrieverComponent": {
      "type": "object",
      "properties": {
        "name": {
          "title": "Name",
          "description": "Custom name for the component. Helpful for visualization and debugging.",
          "type": "string"
        },
        "type": {
          "title": "Type",
          "description": "Haystack Class name for the component.",
          "type": "string",
          "const": "FilterRetriever"
        },
        "params": {
          "title": "Parameters",
          "type": "object",
          "properties": {
            "document_store": {
              "title": "Document Store",
              "type": "string"
            },
            "top_k": {
              "title": "Top K",
              "default": 10,
              "type": "integer"
            },
            "all_terms_must_match": {
              "title": "All Terms Must Match",
              "default": false,
              "type": "boolean"
            },
            "custom_query": {
              "title": "Custom Query",
              "type": "string"
            },
            "scale_score": {
              "title": "Scale Score",
              "default": true,
              "type": "boolean"
            }
          },
          "required": [
            "document_store"
          ],
          "additionalProperties": false,
          "description": "Each parameter can reference other components defined in the same YAML file."
        }
      },
      "required": [
        "type",
        "name"
      ],
      "additionalProperties": false
    },
    "ImageToTextConverterComponent": {
      "type": "object",
      "properties": {
        "name": {
          "title": "Name",
          "description": "Custom name for the component. Helpful for visualization and debugging.",
          "type": "string"
        },
        "type": {
          "title": "Type",
          "description": "Haystack Class name for the component.",
          "type": "string",
          "const": "ImageToTextConverter"
        },
        "params": {
          "title": "Parameters",
          "type": "object",
          "properties": {
            "remove_numeric_tables": {
              "title": "Remove Numeric Tables",
              "default": false,
              "type": "boolean"
            },
            "valid_languages": {
              "title": "Valid Languages",
              "default": [
                "eng"
              ],
              "type": "array",
              "items": {
                "type": "string"
              }
            },
            "id_hash_keys": {
              "title": "Id Hash Keys",
              "type": "array",
              "items": {
                "type": "string"
              }
            }
          },
          "additionalProperties": false,
          "description": "Each parameter can reference other components defined in the same YAML file."
        }
      },
      "required": [
        "type",
        "name"
      ],
      "additionalProperties": false
    },
    "JoinAnswersComponent": {
      "type": "object",
      "properties": {
        "name": {
          "title": "Name",
          "description": "Custom name for the component. Helpful for visualization and debugging.",
          "type": "string"
        },
        "type": {
          "title": "Type",
          "description": "Haystack Class name for the component.",
          "type": "string",
          "const": "JoinAnswers"
        },
        "params": {
          "title": "Parameters",
          "type": "object",
          "properties": {
            "join_mode": {
              "title": "Join Mode",
              "default": "concatenate",
              "type": "string"
            },
            "weights": {
              "title": "Weights",
              "type": "array",
              "items": {
                "type": "number"
              }
            },
            "top_k_join": {
              "title": "Top K Join",
              "type": "integer"
            },
            "sort_by_score": {
              "title": "Sort By Score",
              "default": true,
              "type": "boolean"
            }
          },
          "additionalProperties": false,
          "description": "Each parameter can reference other components defined in the same YAML file."
        }
      },
      "required": [
        "type",
        "name"
      ],
      "additionalProperties": false
    },
    "JoinDocumentsComponent": {
      "type": "object",
      "properties": {
        "name": {
          "title": "Name",
          "description": "Custom name for the component. Helpful for visualization and debugging.",
          "type": "string"
        },
        "type": {
          "title": "Type",
          "description": "Haystack Class name for the component.",
          "type": "string",
          "const": "JoinDocuments"
        },
        "params": {
          "title": "Parameters",
          "type": "object",
          "properties": {
            "join_mode": {
              "title": "Join Mode",
              "default": "concatenate",
              "type": "string"
            },
            "weights": {
              "title": "Weights",
              "type": "array",
              "items": {
                "type": "number"
              }
            },
            "top_k_join": {
              "title": "Top K Join",
              "type": "integer"
            }
          },
          "additionalProperties": false,
          "description": "Each parameter can reference other components defined in the same YAML file."
        }
      },
      "required": [
        "type",
        "name"
      ],
      "additionalProperties": false
    },
    "MarkdownConverterComponent": {
      "type": "object",
      "properties": {
        "name": {
          "title": "Name",
          "description": "Custom name for the component. Helpful for visualization and debugging.",
          "type": "string"
        },
        "type": {
          "title": "Type",
          "description": "Haystack Class name for the component.",
          "type": "string",
          "const": "MarkdownConverter"
        },
        "params": {
          "title": "Parameters",
          "type": "object",
          "properties": {
            "remove_numeric_tables": {
              "title": "Remove Numeric Tables",
              "default": false,
              "type": "boolean"
            },
            "valid_languages": {
              "title": "Valid Languages",
              "type": "array",
              "items": {
                "type": "string"
              }
            },
            "id_hash_keys": {
              "title": "Id Hash Keys",
              "type": "array",
              "items": {
                "type": "string"
              }
            }
          },
          "additionalProperties": false,
          "description": "Each parameter can reference other components defined in the same YAML file."
        }
      },
      "required": [
        "type",
        "name"
      ],
      "additionalProperties": false
    },
<<<<<<< HEAD
    "OpenAIAnswerGeneratorComponent": {
=======
    "MultihopEmbeddingRetrieverComponent": {
>>>>>>> a766b70a
      "type": "object",
      "properties": {
        "name": {
          "title": "Name",
          "description": "Custom name for the component. Helpful for visualization and debugging.",
          "type": "string"
        },
        "type": {
          "title": "Type",
          "description": "Haystack Class name for the component.",
          "type": "string",
<<<<<<< HEAD
          "const": "OpenAIAnswerGenerator"
=======
          "const": "MultihopEmbeddingRetriever"
>>>>>>> a766b70a
        },
        "params": {
          "title": "Parameters",
          "type": "object",
          "properties": {
<<<<<<< HEAD
            "api_key": {
              "title": "Api Key",
              "type": "string"
            },
            "model": {
              "title": "Model",
              "default": "curie",
              "type": "string"
            },
            "search_model": {
              "title": "Search Model",
              "default": "ada",
              "type": "string"
            },
            "max_tokens": {
              "title": "Max Tokens",
              "default": 7,
              "type": "integer"
            },
            "top_k": {
              "title": "Top K",
              "default": 5,
              "type": "integer"
            },
            "temperature": {
              "title": "Temperature",
              "default": 0,
              "type": "integer"
            },
            "examples_context": {
              "title": "Examples Context",
              "type": "string"
            },
            "examples": {
              "title": "Examples",
              "type": "array",
              "items": {}
            },
            "stop_words": {
              "title": "Stop Words",
              "type": "array",
              "items": {}
            }
          },
          "required": [
            "api_key"
=======
            "document_store": {
              "title": "Document Store",
              "type": "string"
            },
            "embedding_model": {
              "title": "Embedding Model",
              "type": "string"
            },
            "model_version": {
              "title": "Model Version",
              "type": "string"
            },
            "num_iterations": {
              "title": "Num Iterations",
              "default": 2,
              "type": "integer"
            },
            "use_gpu": {
              "title": "Use Gpu",
              "default": true,
              "type": "boolean"
            },
            "batch_size": {
              "title": "Batch Size",
              "default": 32,
              "type": "integer"
            },
            "max_seq_len": {
              "title": "Max Seq Len",
              "default": 512,
              "type": "integer"
            },
            "model_format": {
              "title": "Model Format",
              "default": "farm",
              "type": "string"
            },
            "pooling_strategy": {
              "title": "Pooling Strategy",
              "default": "reduce_mean",
              "type": "string"
            },
            "emb_extraction_layer": {
              "title": "Emb Extraction Layer",
              "default": -1,
              "type": "integer"
            },
            "top_k": {
              "title": "Top K",
              "default": 10,
              "type": "integer"
            },
            "progress_bar": {
              "title": "Progress Bar",
              "default": true,
              "type": "boolean"
            },
            "devices": {
              "title": "Devices",
              "type": "array",
              "items": {
                "anyOf": [
                  {
                    "type": "string"
                  },
                  {
                    "type": "string"
                  }
                ]
              }
            },
            "use_auth_token": {
              "title": "Use Auth Token",
              "anyOf": [
                {
                  "type": "boolean"
                },
                {
                  "type": "string"
                }
              ]
            },
            "scale_score": {
              "title": "Scale Score",
              "default": true,
              "type": "boolean"
            },
            "embed_meta_fields": {
              "title": "Embed Meta Fields",
              "default": [],
              "type": "array",
              "items": {
                "type": "string"
              }
            }
          },
          "required": [
            "document_store",
            "embedding_model"
>>>>>>> a766b70a
          ],
          "additionalProperties": false,
          "description": "Each parameter can reference other components defined in the same YAML file."
        }
      },
      "required": [
        "type",
        "name"
      ],
      "additionalProperties": false
    },
    "PDFToTextConverterComponent": {
      "type": "object",
      "properties": {
        "name": {
          "title": "Name",
          "description": "Custom name for the component. Helpful for visualization and debugging.",
          "type": "string"
        },
        "type": {
          "title": "Type",
          "description": "Haystack Class name for the component.",
          "type": "string",
          "const": "PDFToTextConverter"
        },
        "params": {
          "title": "Parameters",
          "type": "object",
          "properties": {
            "remove_numeric_tables": {
              "title": "Remove Numeric Tables",
              "default": false,
              "type": "boolean"
            },
            "valid_languages": {
              "title": "Valid Languages",
              "type": "array",
              "items": {
                "type": "string"
              }
            },
            "id_hash_keys": {
              "title": "Id Hash Keys",
              "type": "array",
              "items": {
                "type": "string"
              }
            },
            "encoding": {
              "title": "Encoding",
              "default": "UTF-8",
              "type": "string"
            }
          },
          "additionalProperties": false,
          "description": "Each parameter can reference other components defined in the same YAML file."
        }
      },
      "required": [
        "type",
        "name"
      ],
      "additionalProperties": false
    },
    "PDFToTextOCRConverterComponent": {
      "type": "object",
      "properties": {
        "name": {
          "title": "Name",
          "description": "Custom name for the component. Helpful for visualization and debugging.",
          "type": "string"
        },
        "type": {
          "title": "Type",
          "description": "Haystack Class name for the component.",
          "type": "string",
          "const": "PDFToTextOCRConverter"
        },
        "params": {
          "title": "Parameters",
          "type": "object",
          "properties": {
            "remove_numeric_tables": {
              "title": "Remove Numeric Tables",
              "default": false,
              "type": "boolean"
            },
            "valid_languages": {
              "title": "Valid Languages",
              "default": [
                "eng"
              ],
              "type": "array",
              "items": {
                "type": "string"
              }
            },
            "id_hash_keys": {
              "title": "Id Hash Keys",
              "type": "array",
              "items": {
                "type": "string"
              }
            }
          },
          "additionalProperties": false,
          "description": "Each parameter can reference other components defined in the same YAML file."
        }
      },
      "required": [
        "type",
        "name"
      ],
      "additionalProperties": false
    },
    "ParsrConverterComponent": {
      "type": "object",
      "properties": {
        "name": {
          "title": "Name",
          "description": "Custom name for the component. Helpful for visualization and debugging.",
          "type": "string"
        },
        "type": {
          "title": "Type",
          "description": "Haystack Class name for the component.",
          "type": "string",
          "const": "ParsrConverter"
        },
        "params": {
          "title": "Parameters",
          "type": "object",
          "properties": {
            "parsr_url": {
              "title": "Parsr Url",
              "default": "http://localhost:3001",
              "type": "string"
            },
            "extractor": {
              "title": "Extractor",
              "default": "pdfminer",
              "enum": [
                "pdfminer",
                "pdfjs"
              ],
              "type": "string"
            },
            "table_detection_mode": {
              "title": "Table Detection Mode",
              "default": "lattice",
              "enum": [
                "lattice",
                "stream"
              ],
              "type": "string"
            },
            "preceding_context_len": {
              "title": "Preceding Context Len",
              "default": 3,
              "type": "integer"
            },
            "following_context_len": {
              "title": "Following Context Len",
              "default": 3,
              "type": "integer"
            },
            "remove_page_headers": {
              "title": "Remove Page Headers",
              "default": false,
              "type": "boolean"
            },
            "remove_page_footers": {
              "title": "Remove Page Footers",
              "default": false,
              "type": "boolean"
            },
            "remove_table_of_contents": {
              "title": "Remove Table Of Contents",
              "default": false,
              "type": "boolean"
            },
            "valid_languages": {
              "title": "Valid Languages",
              "type": "array",
              "items": {
                "type": "string"
              }
            },
            "id_hash_keys": {
              "title": "Id Hash Keys",
              "type": "array",
              "items": {
                "type": "string"
              }
            }
          },
          "additionalProperties": false,
          "description": "Each parameter can reference other components defined in the same YAML file."
        }
      },
      "required": [
        "type",
        "name"
      ],
      "additionalProperties": false
    },
    "PreProcessorComponent": {
      "type": "object",
      "properties": {
        "name": {
          "title": "Name",
          "description": "Custom name for the component. Helpful for visualization and debugging.",
          "type": "string"
        },
        "type": {
          "title": "Type",
          "description": "Haystack Class name for the component.",
          "type": "string",
          "const": "PreProcessor"
        },
        "params": {
          "title": "Parameters",
          "type": "object",
          "properties": {
            "clean_whitespace": {
              "title": "Clean Whitespace",
              "default": true,
              "type": "boolean"
            },
            "clean_header_footer": {
              "title": "Clean Header Footer",
              "default": false,
              "type": "boolean"
            },
            "clean_empty_lines": {
              "title": "Clean Empty Lines",
              "default": true,
              "type": "boolean"
            },
            "remove_substrings": {
              "title": "Remove Substrings",
              "default": [],
              "type": "array",
              "items": {
                "type": "string"
              }
            },
            "split_by": {
              "title": "Split By",
              "default": "word",
              "type": "string"
            },
            "split_length": {
              "title": "Split Length",
              "default": 200,
              "type": "integer"
            },
            "split_overlap": {
              "title": "Split Overlap",
              "default": 0,
              "type": "integer"
            },
            "split_respect_sentence_boundary": {
              "title": "Split Respect Sentence Boundary",
              "default": true,
              "type": "boolean"
            },
            "language": {
              "title": "Language",
              "default": "en",
              "type": "string"
            },
            "id_hash_keys": {
              "title": "Id Hash Keys",
              "type": "array",
              "items": {
                "type": "string"
              }
            }
          },
          "additionalProperties": false,
          "description": "Each parameter can reference other components defined in the same YAML file."
        }
      },
      "required": [
        "type",
        "name"
      ],
      "additionalProperties": false
    },
    "PseudoLabelGeneratorComponent": {
      "type": "object",
      "properties": {
        "name": {
          "title": "Name",
          "description": "Custom name for the component. Helpful for visualization and debugging.",
          "type": "string"
        },
        "type": {
          "title": "Type",
          "description": "Haystack Class name for the component.",
          "type": "string",
          "const": "PseudoLabelGenerator"
        },
        "params": {
          "title": "Parameters",
          "type": "object",
          "properties": {
            "question_producer": {
              "title": "Question Producer",
              "anyOf": [
                {
                  "type": "string"
                },
                {
                  "type": "array",
                  "items": {
                    "type": "object",
                    "additionalProperties": {
                      "type": "string"
                    }
                  }
                }
              ]
            },
            "retriever": {
              "title": "Retriever",
              "type": "string"
            },
            "cross_encoder_model_name_or_path": {
              "title": "Cross Encoder Model Name Or Path",
              "default": "cross-encoder/ms-marco-MiniLM-L-6-v2",
              "type": "string"
            },
            "max_questions_per_document": {
              "title": "Max Questions Per Document",
              "default": 3,
              "type": "integer"
            },
            "top_k": {
              "title": "Top K",
              "default": 50,
              "type": "integer"
            },
            "batch_size": {
              "title": "Batch Size",
              "default": 16,
              "type": "integer"
            },
            "progress_bar": {
              "title": "Progress Bar",
              "default": true,
              "type": "boolean"
            }
          },
          "required": [
            "question_producer",
            "retriever"
          ],
          "additionalProperties": false,
          "description": "Each parameter can reference other components defined in the same YAML file."
        }
      },
      "required": [
        "type",
        "name"
      ],
      "additionalProperties": false
    },
    "QuestionGeneratorComponent": {
      "type": "object",
      "properties": {
        "name": {
          "title": "Name",
          "description": "Custom name for the component. Helpful for visualization and debugging.",
          "type": "string"
        },
        "type": {
          "title": "Type",
          "description": "Haystack Class name for the component.",
          "type": "string",
          "const": "QuestionGenerator"
        },
        "params": {
          "title": "Parameters",
          "type": "object",
          "properties": {
            "model_name_or_path": {
              "title": "Model Name Or Path",
              "default": "valhalla/t5-base-e2e-qg"
            },
            "model_version": {
              "title": "Model Version"
            },
            "num_beams": {
              "title": "Num Beams",
              "default": 4
            },
            "max_length": {
              "title": "Max Length",
              "default": 256
            },
            "no_repeat_ngram_size": {
              "title": "No Repeat Ngram Size",
              "default": 3
            },
            "length_penalty": {
              "title": "Length Penalty",
              "default": 1.5
            },
            "early_stopping": {
              "title": "Early Stopping",
              "default": true
            },
            "split_length": {
              "title": "Split Length",
              "default": 50
            },
            "split_overlap": {
              "title": "Split Overlap",
              "default": 10
            },
            "use_gpu": {
              "title": "Use Gpu",
              "default": true
            },
            "prompt": {
              "title": "Prompt",
              "default": "generate questions:"
            },
            "num_queries_per_doc": {
              "title": "Num Queries Per Doc",
              "default": 1
            },
            "batch_size": {
              "title": "Batch Size",
              "type": "integer"
            }
          },
          "additionalProperties": false,
          "description": "Each parameter can reference other components defined in the same YAML file."
        }
      },
      "required": [
        "type",
        "name"
      ],
      "additionalProperties": false
    },
    "RAGeneratorComponent": {
      "type": "object",
      "properties": {
        "name": {
          "title": "Name",
          "description": "Custom name for the component. Helpful for visualization and debugging.",
          "type": "string"
        },
        "type": {
          "title": "Type",
          "description": "Haystack Class name for the component.",
          "type": "string",
          "const": "RAGenerator"
        },
        "params": {
          "title": "Parameters",
          "type": "object",
          "properties": {
            "model_name_or_path": {
              "title": "Model Name Or Path",
              "default": "facebook/rag-token-nq",
              "type": "string"
            },
            "model_version": {
              "title": "Model Version",
              "type": "string"
            },
            "retriever": {
              "title": "Retriever",
              "type": "string",
              "default": null
            },
            "generator_type": {
              "title": "Generator Type",
              "default": "token",
              "type": "string"
            },
            "top_k": {
              "title": "Top K",
              "default": 2,
              "type": "integer"
            },
            "max_length": {
              "title": "Max Length",
              "default": 200,
              "type": "integer"
            },
            "min_length": {
              "title": "Min Length",
              "default": 2,
              "type": "integer"
            },
            "num_beams": {
              "title": "Num Beams",
              "default": 2,
              "type": "integer"
            },
            "embed_title": {
              "title": "Embed Title",
              "default": true,
              "type": "boolean"
            },
            "prefix": {
              "title": "Prefix",
              "type": "string"
            },
            "use_gpu": {
              "title": "Use Gpu",
              "default": true,
              "type": "boolean"
            }
          },
          "additionalProperties": false,
          "description": "Each parameter can reference other components defined in the same YAML file."
        }
      },
      "required": [
        "type",
        "name"
      ],
      "additionalProperties": false
    },
    "RCIReaderComponent": {
      "type": "object",
      "properties": {
        "name": {
          "title": "Name",
          "description": "Custom name for the component. Helpful for visualization and debugging.",
          "type": "string"
        },
        "type": {
          "title": "Type",
          "description": "Haystack Class name for the component.",
          "type": "string",
          "const": "RCIReader"
        },
        "params": {
          "title": "Parameters",
          "type": "object",
          "properties": {
            "row_model_name_or_path": {
              "title": "Row Model Name Or Path",
              "default": "michaelrglass/albert-base-rci-wikisql-row",
              "type": "string"
            },
            "column_model_name_or_path": {
              "title": "Column Model Name Or Path",
              "default": "michaelrglass/albert-base-rci-wikisql-col",
              "type": "string"
            },
            "row_model_version": {
              "title": "Row Model Version",
              "type": "string"
            },
            "column_model_version": {
              "title": "Column Model Version",
              "type": "string"
            },
            "row_tokenizer": {
              "title": "Row Tokenizer",
              "type": "string"
            },
            "column_tokenizer": {
              "title": "Column Tokenizer",
              "type": "string"
            },
            "use_gpu": {
              "title": "Use Gpu",
              "default": true,
              "type": "boolean"
            },
            "top_k": {
              "title": "Top K",
              "default": 10,
              "type": "integer"
            },
            "max_seq_len": {
              "title": "Max Seq Len",
              "default": 256,
              "type": "integer"
            }
          },
          "additionalProperties": false,
          "description": "Each parameter can reference other components defined in the same YAML file."
        }
      },
      "required": [
        "type",
        "name"
      ],
      "additionalProperties": false
    },
    "RouteDocumentsComponent": {
      "type": "object",
      "properties": {
        "name": {
          "title": "Name",
          "description": "Custom name for the component. Helpful for visualization and debugging.",
          "type": "string"
        },
        "type": {
          "title": "Type",
          "description": "Haystack Class name for the component.",
          "type": "string",
          "const": "RouteDocuments"
        },
        "params": {
          "title": "Parameters",
          "type": "object",
          "properties": {
            "split_by": {
              "title": "Split By",
              "default": "content_type",
              "type": "string"
            },
            "metadata_values": {
              "title": "Metadata Values",
              "type": "array",
              "items": {
                "type": "string"
              }
            }
          },
          "additionalProperties": false,
          "description": "Each parameter can reference other components defined in the same YAML file."
        }
      },
      "required": [
        "type",
        "name"
      ],
      "additionalProperties": false
    },
    "SentenceTransformersRankerComponent": {
      "type": "object",
      "properties": {
        "name": {
          "title": "Name",
          "description": "Custom name for the component. Helpful for visualization and debugging.",
          "type": "string"
        },
        "type": {
          "title": "Type",
          "description": "Haystack Class name for the component.",
          "type": "string",
          "const": "SentenceTransformersRanker"
        },
        "params": {
          "title": "Parameters",
          "type": "object",
          "properties": {
            "model_name_or_path": {
              "title": "Model Name Or Path",
              "anyOf": [
                {
                  "type": "string"
                },
                {
                  "type": "string",
                  "format": "path"
                }
              ]
            },
            "model_version": {
              "title": "Model Version",
              "type": "string"
            },
            "top_k": {
              "title": "Top K",
              "default": 10,
              "type": "integer"
            },
            "use_gpu": {
              "title": "Use Gpu",
              "default": true,
              "type": "boolean"
            },
            "devices": {
              "title": "Devices",
              "type": "array",
              "items": {
                "anyOf": [
                  {
                    "type": "string"
                  },
                  {
                    "type": "string"
                  }
                ]
              }
            },
            "batch_size": {
              "title": "Batch Size",
              "type": "integer"
            },
            "scale_score": {
              "title": "Scale Score",
              "default": true,
              "type": "boolean"
            }
          },
          "required": [
            "model_name_or_path"
          ],
          "additionalProperties": false,
          "description": "Each parameter can reference other components defined in the same YAML file."
        }
      },
      "required": [
        "type",
        "name"
      ],
      "additionalProperties": false
    },
    "Seq2SeqGeneratorComponent": {
      "type": "object",
      "properties": {
        "name": {
          "title": "Name",
          "description": "Custom name for the component. Helpful for visualization and debugging.",
          "type": "string"
        },
        "type": {
          "title": "Type",
          "description": "Haystack Class name for the component.",
          "type": "string",
          "const": "Seq2SeqGenerator"
        },
        "params": {
          "title": "Parameters",
          "type": "object",
          "properties": {
            "model_name_or_path": {
              "title": "Model Name Or Path",
              "type": "string"
            },
            "input_converter": {
              "title": "Input Converter",
              "type": "string",
              "default": null
            },
            "top_k": {
              "title": "Top K",
              "default": 1,
              "type": "integer"
            },
            "max_length": {
              "title": "Max Length",
              "default": 200,
              "type": "integer"
            },
            "min_length": {
              "title": "Min Length",
              "default": 2,
              "type": "integer"
            },
            "num_beams": {
              "title": "Num Beams",
              "default": 8,
              "type": "integer"
            },
            "use_gpu": {
              "title": "Use Gpu",
              "default": true,
              "type": "boolean"
            }
          },
          "required": [
            "model_name_or_path"
          ],
          "additionalProperties": false,
          "description": "Each parameter can reference other components defined in the same YAML file."
        }
      },
      "required": [
        "type",
        "name"
      ],
      "additionalProperties": false
    },
    "SklearnQueryClassifierComponent": {
      "type": "object",
      "properties": {
        "name": {
          "title": "Name",
          "description": "Custom name for the component. Helpful for visualization and debugging.",
          "type": "string"
        },
        "type": {
          "title": "Type",
          "description": "Haystack Class name for the component.",
          "type": "string",
          "const": "SklearnQueryClassifier"
        },
        "params": {
          "title": "Parameters",
          "type": "object",
          "properties": {
            "model_name_or_path": {
              "title": "Model Name Or Path",
              "default": "https://ext-models-haystack.s3.eu-central-1.amazonaws.com/gradboost_query_classifier/model.pickle",
              "anyOf": [
                {
                  "type": "string"
                },
                {}
              ]
            },
            "vectorizer_name_or_path": {
              "title": "Vectorizer Name Or Path",
              "default": "https://ext-models-haystack.s3.eu-central-1.amazonaws.com/gradboost_query_classifier/vectorizer.pickle",
              "anyOf": [
                {
                  "type": "string"
                },
                {}
              ]
            },
            "batch_size": {
              "title": "Batch Size",
              "type": "integer"
            }
          },
          "additionalProperties": false,
          "description": "Each parameter can reference other components defined in the same YAML file."
        }
      },
      "required": [
        "type",
        "name"
      ],
      "additionalProperties": false
    },
    "TableReaderComponent": {
      "type": "object",
      "properties": {
        "name": {
          "title": "Name",
          "description": "Custom name for the component. Helpful for visualization and debugging.",
          "type": "string"
        },
        "type": {
          "title": "Type",
          "description": "Haystack Class name for the component.",
          "type": "string",
          "const": "TableReader"
        },
        "params": {
          "title": "Parameters",
          "type": "object",
          "properties": {
            "model_name_or_path": {
              "title": "Model Name Or Path",
              "default": "google/tapas-base-finetuned-wtq",
              "type": "string"
            },
            "model_version": {
              "title": "Model Version",
              "type": "string"
            },
            "tokenizer": {
              "title": "Tokenizer",
              "type": "string"
            },
            "use_gpu": {
              "title": "Use Gpu",
              "default": true,
              "type": "boolean"
            },
            "top_k": {
              "title": "Top K",
              "default": 10,
              "type": "integer"
            },
            "top_k_per_candidate": {
              "title": "Top K Per Candidate",
              "default": 3,
              "type": "integer"
            },
            "return_no_answer": {
              "title": "Return No Answer",
              "default": false,
              "type": "boolean"
            },
            "max_seq_len": {
              "title": "Max Seq Len",
              "default": 256,
              "type": "integer"
            }
          },
          "additionalProperties": false,
          "description": "Each parameter can reference other components defined in the same YAML file."
        }
      },
      "required": [
        "type",
        "name"
      ],
      "additionalProperties": false
    },
    "TableTextRetrieverComponent": {
      "type": "object",
      "properties": {
        "name": {
          "title": "Name",
          "description": "Custom name for the component. Helpful for visualization and debugging.",
          "type": "string"
        },
        "type": {
          "title": "Type",
          "description": "Haystack Class name for the component.",
          "type": "string",
          "const": "TableTextRetriever"
        },
        "params": {
          "title": "Parameters",
          "type": "object",
          "properties": {
            "document_store": {
              "title": "Document Store",
              "type": "string"
            },
            "query_embedding_model": {
              "title": "Query Embedding Model",
              "default": "deepset/bert-small-mm_retrieval-question_encoder",
              "anyOf": [
                {
                  "type": "string",
                  "format": "path"
                },
                {
                  "type": "string"
                }
              ]
            },
            "passage_embedding_model": {
              "title": "Passage Embedding Model",
              "default": "deepset/bert-small-mm_retrieval-passage_encoder",
              "anyOf": [
                {
                  "type": "string",
                  "format": "path"
                },
                {
                  "type": "string"
                }
              ]
            },
            "table_embedding_model": {
              "title": "Table Embedding Model",
              "default": "deepset/bert-small-mm_retrieval-table_encoder",
              "anyOf": [
                {
                  "type": "string",
                  "format": "path"
                },
                {
                  "type": "string"
                }
              ]
            },
            "model_version": {
              "title": "Model Version",
              "type": "string"
            },
            "max_seq_len_query": {
              "title": "Max Seq Len Query",
              "default": 64,
              "type": "integer"
            },
            "max_seq_len_passage": {
              "title": "Max Seq Len Passage",
              "default": 256,
              "type": "integer"
            },
            "max_seq_len_table": {
              "title": "Max Seq Len Table",
              "default": 256,
              "type": "integer"
            },
            "top_k": {
              "title": "Top K",
              "default": 10,
              "type": "integer"
            },
            "use_gpu": {
              "title": "Use Gpu",
              "default": true,
              "type": "boolean"
            },
            "batch_size": {
              "title": "Batch Size",
              "default": 16,
              "type": "integer"
            },
            "embed_meta_fields": {
              "title": "Embed Meta Fields",
              "default": [
                "name",
                "section_title",
                "caption"
              ],
              "type": "array",
              "items": {
                "type": "string"
              }
            },
            "use_fast_tokenizers": {
              "title": "Use Fast Tokenizers",
              "default": true,
              "type": "boolean"
            },
            "infer_tokenizer_classes": {
              "title": "Infer Tokenizer Classes",
              "default": false,
              "type": "boolean"
            },
            "similarity_function": {
              "title": "Similarity Function",
              "default": "dot_product",
              "type": "string"
            },
            "global_loss_buffer_size": {
              "title": "Global Loss Buffer Size",
              "default": 150000,
              "type": "integer"
            },
            "progress_bar": {
              "title": "Progress Bar",
              "default": true,
              "type": "boolean"
            },
            "devices": {
              "title": "Devices",
              "type": "array",
              "items": {
                "anyOf": [
                  {
                    "type": "string"
                  },
                  {
                    "type": "string"
                  }
                ]
              }
            },
            "use_auth_token": {
              "title": "Use Auth Token",
              "anyOf": [
                {
                  "type": "boolean"
                },
                {
                  "type": "string"
                }
              ]
            },
            "scale_score": {
              "title": "Scale Score",
              "default": true,
              "type": "boolean"
            }
          },
          "required": [
            "document_store"
          ],
          "additionalProperties": false,
          "description": "Each parameter can reference other components defined in the same YAML file."
        }
      },
      "required": [
        "type",
        "name"
      ],
      "additionalProperties": false
    },
    "Text2SparqlRetrieverComponent": {
      "type": "object",
      "properties": {
        "name": {
          "title": "Name",
          "description": "Custom name for the component. Helpful for visualization and debugging.",
          "type": "string"
        },
        "type": {
          "title": "Type",
          "description": "Haystack Class name for the component.",
          "type": "string",
          "const": "Text2SparqlRetriever"
        },
        "params": {
          "title": "Parameters",
          "type": "object",
          "properties": {
            "knowledge_graph": {
              "title": "Knowledge Graph"
            },
            "model_name_or_path": {
              "title": "Model Name Or Path"
            },
            "top_k": {
              "title": "Top K",
              "default": 1,
              "type": "integer"
            }
          },
          "required": [
            "knowledge_graph",
            "model_name_or_path"
          ],
          "additionalProperties": false,
          "description": "Each parameter can reference other components defined in the same YAML file."
        }
      },
      "required": [
        "type",
        "name"
      ],
      "additionalProperties": false
    },
    "TextConverterComponent": {
      "type": "object",
      "properties": {
        "name": {
          "title": "Name",
          "description": "Custom name for the component. Helpful for visualization and debugging.",
          "type": "string"
        },
        "type": {
          "title": "Type",
          "description": "Haystack Class name for the component.",
          "type": "string",
          "const": "TextConverter"
        },
        "params": {
          "title": "Parameters",
          "type": "object",
          "properties": {
            "remove_numeric_tables": {
              "title": "Remove Numeric Tables",
              "default": false,
              "type": "boolean"
            },
            "valid_languages": {
              "title": "Valid Languages",
              "type": "array",
              "items": {
                "type": "string"
              }
            },
            "id_hash_keys": {
              "title": "Id Hash Keys",
              "type": "array",
              "items": {
                "type": "string"
              }
            }
          },
          "additionalProperties": false,
          "description": "Each parameter can reference other components defined in the same YAML file."
        }
      },
      "required": [
        "type",
        "name"
      ],
      "additionalProperties": false
    },
    "TfidfRetrieverComponent": {
      "type": "object",
      "properties": {
        "name": {
          "title": "Name",
          "description": "Custom name for the component. Helpful for visualization and debugging.",
          "type": "string"
        },
        "type": {
          "title": "Type",
          "description": "Haystack Class name for the component.",
          "type": "string",
          "const": "TfidfRetriever"
        },
        "params": {
          "title": "Parameters",
          "type": "object",
          "properties": {
            "document_store": {
              "title": "Document Store",
              "type": "string"
            },
            "top_k": {
              "title": "Top K",
              "default": 10,
              "type": "integer"
            },
            "auto_fit": {
              "title": "Auto Fit",
              "default": true
            }
          },
          "required": [
            "document_store"
          ],
          "additionalProperties": false,
          "description": "Each parameter can reference other components defined in the same YAML file."
        }
      },
      "required": [
        "type",
        "name"
      ],
      "additionalProperties": false
    },
    "TikaConverterComponent": {
      "type": "object",
      "properties": {
        "name": {
          "title": "Name",
          "description": "Custom name for the component. Helpful for visualization and debugging.",
          "type": "string"
        },
        "type": {
          "title": "Type",
          "description": "Haystack Class name for the component.",
          "type": "string",
          "const": "TikaConverter"
        },
        "params": {
          "title": "Parameters",
          "type": "object",
          "properties": {
            "tika_url": {
              "title": "Tika Url",
              "default": "http://localhost:9998/tika",
              "type": "string"
            },
            "remove_numeric_tables": {
              "title": "Remove Numeric Tables",
              "default": false,
              "type": "boolean"
            },
            "valid_languages": {
              "title": "Valid Languages",
              "type": "array",
              "items": {
                "type": "string"
              }
            },
            "id_hash_keys": {
              "title": "Id Hash Keys",
              "type": "array",
              "items": {
                "type": "string"
              }
            }
          },
          "additionalProperties": false,
          "description": "Each parameter can reference other components defined in the same YAML file."
        }
      },
      "required": [
        "type",
        "name"
      ],
      "additionalProperties": false
    },
    "TransformersDocumentClassifierComponent": {
      "type": "object",
      "properties": {
        "name": {
          "title": "Name",
          "description": "Custom name for the component. Helpful for visualization and debugging.",
          "type": "string"
        },
        "type": {
          "title": "Type",
          "description": "Haystack Class name for the component.",
          "type": "string",
          "const": "TransformersDocumentClassifier"
        },
        "params": {
          "title": "Parameters",
          "type": "object",
          "properties": {
            "model_name_or_path": {
              "title": "Model Name Or Path",
              "default": "bhadresh-savani/distilbert-base-uncased-emotion",
              "type": "string"
            },
            "model_version": {
              "title": "Model Version",
              "type": "string"
            },
            "tokenizer": {
              "title": "Tokenizer",
              "type": "string"
            },
            "use_gpu": {
              "title": "Use Gpu",
              "default": true,
              "type": "boolean"
            },
            "return_all_scores": {
              "title": "Return All Scores",
              "default": false,
              "type": "boolean"
            },
            "task": {
              "title": "Task",
              "default": "text-classification",
              "type": "string"
            },
            "labels": {
              "title": "Labels",
              "type": "array",
              "items": {
                "type": "string"
              }
            },
            "batch_size": {
              "title": "Batch Size",
              "type": "integer"
            },
            "classification_field": {
              "title": "Classification Field",
              "type": "string"
            }
          },
          "additionalProperties": false,
          "description": "Each parameter can reference other components defined in the same YAML file."
        }
      },
      "required": [
        "type",
        "name"
      ],
      "additionalProperties": false
    },
    "TransformersQueryClassifierComponent": {
      "type": "object",
      "properties": {
        "name": {
          "title": "Name",
          "description": "Custom name for the component. Helpful for visualization and debugging.",
          "type": "string"
        },
        "type": {
          "title": "Type",
          "description": "Haystack Class name for the component.",
          "type": "string",
          "const": "TransformersQueryClassifier"
        },
        "params": {
          "title": "Parameters",
          "type": "object",
          "properties": {
            "model_name_or_path": {
              "title": "Model Name Or Path",
              "default": "shahrukhx01/bert-mini-finetune-question-detection",
              "anyOf": [
                {
                  "type": "string",
                  "format": "path"
                },
                {
                  "type": "string"
                }
              ]
            },
            "use_gpu": {
              "title": "Use Gpu",
              "default": true,
              "type": "boolean"
            },
            "batch_size": {
              "title": "Batch Size",
              "type": "integer"
            }
          },
          "additionalProperties": false,
          "description": "Each parameter can reference other components defined in the same YAML file."
        }
      },
      "required": [
        "type",
        "name"
      ],
      "additionalProperties": false
    },
    "TransformersReaderComponent": {
      "type": "object",
      "properties": {
        "name": {
          "title": "Name",
          "description": "Custom name for the component. Helpful for visualization and debugging.",
          "type": "string"
        },
        "type": {
          "title": "Type",
          "description": "Haystack Class name for the component.",
          "type": "string",
          "const": "TransformersReader"
        },
        "params": {
          "title": "Parameters",
          "type": "object",
          "properties": {
            "model_name_or_path": {
              "title": "Model Name Or Path",
              "default": "distilbert-base-uncased-distilled-squad",
              "type": "string"
            },
            "model_version": {
              "title": "Model Version",
              "type": "string"
            },
            "tokenizer": {
              "title": "Tokenizer",
              "type": "string"
            },
            "context_window_size": {
              "title": "Context Window Size",
              "default": 70,
              "type": "integer"
            },
            "use_gpu": {
              "title": "Use Gpu",
              "default": true,
              "type": "boolean"
            },
            "top_k": {
              "title": "Top K",
              "default": 10,
              "type": "integer"
            },
            "top_k_per_candidate": {
              "title": "Top K Per Candidate",
              "default": 3,
              "type": "integer"
            },
            "return_no_answers": {
              "title": "Return No Answers",
              "default": false,
              "type": "boolean"
            },
            "max_seq_len": {
              "title": "Max Seq Len",
              "default": 256,
              "type": "integer"
            },
            "doc_stride": {
              "title": "Doc Stride",
              "default": 128,
              "type": "integer"
            },
            "batch_size": {
              "title": "Batch Size",
              "type": "integer"
            }
          },
          "additionalProperties": false,
          "description": "Each parameter can reference other components defined in the same YAML file."
        }
      },
      "required": [
        "type",
        "name"
      ],
      "additionalProperties": false
    },
    "TransformersSummarizerComponent": {
      "type": "object",
      "properties": {
        "name": {
          "title": "Name",
          "description": "Custom name for the component. Helpful for visualization and debugging.",
          "type": "string"
        },
        "type": {
          "title": "Type",
          "description": "Haystack Class name for the component.",
          "type": "string",
          "const": "TransformersSummarizer"
        },
        "params": {
          "title": "Parameters",
          "type": "object",
          "properties": {
            "model_name_or_path": {
              "title": "Model Name Or Path",
              "default": "google/pegasus-xsum",
              "type": "string"
            },
            "model_version": {
              "title": "Model Version",
              "type": "string"
            },
            "tokenizer": {
              "title": "Tokenizer",
              "type": "string"
            },
            "max_length": {
              "title": "Max Length",
              "default": 200,
              "type": "integer"
            },
            "min_length": {
              "title": "Min Length",
              "default": 5,
              "type": "integer"
            },
            "use_gpu": {
              "title": "Use Gpu",
              "default": true,
              "type": "boolean"
            },
            "clean_up_tokenization_spaces": {
              "title": "Clean Up Tokenization Spaces",
              "default": true,
              "type": "boolean"
            },
            "separator_for_single_summary": {
              "title": "Separator For Single Summary",
              "default": " ",
              "type": "string"
            },
            "generate_single_summary": {
              "title": "Generate Single Summary",
              "default": false,
              "type": "boolean"
            },
            "batch_size": {
              "title": "Batch Size",
              "type": "integer"
            }
          },
          "additionalProperties": false,
          "description": "Each parameter can reference other components defined in the same YAML file."
        }
      },
      "required": [
        "type",
        "name"
      ],
      "additionalProperties": false
    },
    "TransformersTranslatorComponent": {
      "type": "object",
      "properties": {
        "name": {
          "title": "Name",
          "description": "Custom name for the component. Helpful for visualization and debugging.",
          "type": "string"
        },
        "type": {
          "title": "Type",
          "description": "Haystack Class name for the component.",
          "type": "string",
          "const": "TransformersTranslator"
        },
        "params": {
          "title": "Parameters",
          "type": "object",
          "properties": {
            "model_name_or_path": {
              "title": "Model Name Or Path",
              "type": "string"
            },
            "tokenizer_name": {
              "title": "Tokenizer Name",
              "type": "string"
            },
            "max_seq_len": {
              "title": "Max Seq Len",
              "type": "integer"
            },
            "clean_up_tokenization_spaces": {
              "title": "Clean Up Tokenization Spaces",
              "default": true,
              "type": "boolean"
            },
            "use_gpu": {
              "title": "Use Gpu",
              "default": true,
              "type": "boolean"
            }
          },
          "required": [
            "model_name_or_path"
          ],
          "additionalProperties": false,
          "description": "Each parameter can reference other components defined in the same YAML file."
        }
      },
      "required": [
        "type",
        "name"
      ],
      "additionalProperties": false
    }
  }
}<|MERGE_RESOLUTION|>--- conflicted
+++ resolved
@@ -125,11 +125,7 @@
             "$ref": "#/definitions/MarkdownConverterComponent"
           },
           {
-<<<<<<< HEAD
-            "$ref": "#/definitions/OpenAIAnswerGeneratorComponent"
-=======
             "$ref": "#/definitions/MultihopEmbeddingRetrieverComponent"
->>>>>>> a766b70a
           },
           {
             "$ref": "#/definitions/PDFToTextConverterComponent"
@@ -3104,80 +3100,24 @@
       ],
       "additionalProperties": false
     },
-<<<<<<< HEAD
-    "OpenAIAnswerGeneratorComponent": {
-=======
     "MultihopEmbeddingRetrieverComponent": {
->>>>>>> a766b70a
-      "type": "object",
-      "properties": {
-        "name": {
-          "title": "Name",
-          "description": "Custom name for the component. Helpful for visualization and debugging.",
-          "type": "string"
-        },
-        "type": {
-          "title": "Type",
-          "description": "Haystack Class name for the component.",
-          "type": "string",
-<<<<<<< HEAD
-          "const": "OpenAIAnswerGenerator"
-=======
+      "type": "object",
+      "properties": {
+        "name": {
+          "title": "Name",
+          "description": "Custom name for the component. Helpful for visualization and debugging.",
+          "type": "string"
+        },
+        "type": {
+          "title": "Type",
+          "description": "Haystack Class name for the component.",
+          "type": "string",
           "const": "MultihopEmbeddingRetriever"
->>>>>>> a766b70a
-        },
-        "params": {
-          "title": "Parameters",
-          "type": "object",
-          "properties": {
-<<<<<<< HEAD
-            "api_key": {
-              "title": "Api Key",
-              "type": "string"
-            },
-            "model": {
-              "title": "Model",
-              "default": "curie",
-              "type": "string"
-            },
-            "search_model": {
-              "title": "Search Model",
-              "default": "ada",
-              "type": "string"
-            },
-            "max_tokens": {
-              "title": "Max Tokens",
-              "default": 7,
-              "type": "integer"
-            },
-            "top_k": {
-              "title": "Top K",
-              "default": 5,
-              "type": "integer"
-            },
-            "temperature": {
-              "title": "Temperature",
-              "default": 0,
-              "type": "integer"
-            },
-            "examples_context": {
-              "title": "Examples Context",
-              "type": "string"
-            },
-            "examples": {
-              "title": "Examples",
-              "type": "array",
-              "items": {}
-            },
-            "stop_words": {
-              "title": "Stop Words",
-              "type": "array",
-              "items": {}
-            }
-          },
-          "required": [
-            "api_key"
-=======
+        },
+        "params": {
+          "title": "Parameters",
+          "type": "object",
+          "properties": {
             "document_store": {
               "title": "Document Store",
               "type": "string"
@@ -3277,7 +3217,6 @@
           "required": [
             "document_store",
             "embedding_model"
->>>>>>> a766b70a
           ],
           "additionalProperties": false,
           "description": "Each parameter can reference other components defined in the same YAML file."

from haystack.nodes.answer_generator import BaseGenerator
from haystack import Answer, Document
from typing import Optional, List, Union
import requests

import json


class OpenAIAnswerGenerator(BaseGenerator):
    """
    Uses the GPT-3 models from the OpenAI API to generate answers based on supplied documents (e.g. from any retriever in Haystack).
    """

    def __init__(
        self,
        api_key: str,
        model: str = "curie",
        search_model: str = "ada",
        max_tokens: int = 7,
        top_k: int = 5,
        temperature: int = 0,
        examples_context: Optional[str] = None,
        examples: Optional[List] = None,
        stop_words: Optional[List] = None,
    ):

        """
        :param api_key: Your API key from OpenAI
        :param model: ID of the engine to use for generating the answer. You can select one of ada, babbage, curie, or davinci (from worst to best + cheapest to most expensive).
        :param search_model: ID of the engine to use for Search. You can select one of ada, babbage, curie, or davinci (from worst to best + cheapest to most expensive).
        :param max_tokens: The maximum number of tokens allowed for the generated answer.
        :param top_k: Number of generated answers
        :param temperature: What sampling temperature to use. Higher values mean the model will take more risks and value 0 (argmax sampling) works better for scenarios with a well-defined answer.
        :param examples_context: A text snippet containing the contextual information used to generate the answers for the examples you provide.
                                 If not supplied, the default from OpenAPI docs is used: "In 2017, U.S. life expectancy was 78.6 years.",
        :param examples: List of (question, answer) pairs that will help steer the model towards the tone and answer format you'd like. We recommend adding 2 to 3 examples.
                        If not supplied, the default from OpenAPI docs is used: [["What is human life expectancy in the United States?","78 years."]]
        :param stop_words: Up to 4 sequences where the API will stop generating further tokens. The returned text will not contain the stop sequence.
                        If not supplied, the default from OpenAPI docs is used: ["\n", "<|endoftext|>"]
        """
        super().__init__()
        if not examples_context:
            examples_context = "In 2017, U.S. life expectancy was 78.6 years."
        if not examples:
            examples = [["What is human life expectancy in the United States?", "78 years."]]
        if not stop_words:
            stop_words = ["\n", "<|endoftext|>"]

        self.model = model
        self.search_model = search_model
        self.max_tokens = max_tokens
        self.top_k = top_k
        self.examples_context = examples_context
        self.examples = examples
        self.api_key = api_key
        self.stop_words = stop_words

    def predict(self, query: str, documents: List[Document], top_k: Optional[int] = None):
        """
        Use loaded QA model to generate answers for a query based on the supplied list of Documents.

        Returns dictionaries containing answers.
        Be aware that OpenAI doesn't return scores for those answers.

        Example:
         ```python
            |{
            |    'query': 'Who is the father of Arya Stark?',
            |    'answers':[Answer(
            |                 'answer': 'Eddard,',
            |                 'score': None,
            |                 ),...
            |              ]
            |}
         ```

        :param query: Query string
        :param documents: List of Document in which to search for the answer
        :param top_k: The maximum number of answers to return
        :return: Dict containing query and answers
        """
        if top_k is None:
            top_k = self.top_k
        # convert input to OpenAI format
        inputs = [doc.content for doc in documents]

        # get answers from OpenAI API
        url = "https://api.openai.com/v1/answers"

        payload = {
            "documents": inputs,
            "question": query,
            "search_model": self.search_model,
            "model": self.model,
            "examples_context": self.examples_context,
            "examples": self.examples,
            "max_tokens": self.max_tokens,
            "stop": self.stop_words,
            "n": self.top_k,
        }

        headers = {"Authorization": f"Bearer {self.api_key}", "Content-Type": "application/json"}
        response = requests.request("POST", url, headers=headers, data=json.dumps(payload))

        res = json.loads(response.text)
<<<<<<< HEAD
        answers: List[Answer] = [Answer(answer=a, type="generative" ) for a in res["answers"]]
=======
        answers: List[Answers] = [Answer(answer=a, type="generative") for a in res["answers"]]
>>>>>>> be749266
        result = {"query": query, "answers": answers}

        return result

    def predict_batch(
        self,
        queries: List[str],
        documents: Union[List[Document], List[List[Document]]],
        top_k: Optional[int] = None,
        batch_size: Optional[int] = None,
    ):
        raise NotImplementedError("predict_batch() is not yet implemented for OpenAIAnswerGenerator")<|MERGE_RESOLUTION|>--- conflicted
+++ resolved
@@ -1,10 +1,9 @@
+from typing import Optional, List, Union
+import requests
+import json
+
 from haystack.nodes.answer_generator import BaseGenerator
 from haystack import Answer, Document
-from typing import Optional, List, Union
-import requests
-
-import json
-
 
 class OpenAIAnswerGenerator(BaseGenerator):
     """
@@ -103,11 +102,7 @@
         response = requests.request("POST", url, headers=headers, data=json.dumps(payload))
 
         res = json.loads(response.text)
-<<<<<<< HEAD
-        answers: List[Answer] = [Answer(answer=a, type="generative" ) for a in res["answers"]]
-=======
-        answers: List[Answers] = [Answer(answer=a, type="generative") for a in res["answers"]]
->>>>>>> be749266
+        answers: List[Answer] = [Answer(answer=a, type="generative") for a in res["answers"]]
         result = {"query": query, "answers": answers}
 
         return result

import itertools
import json
import logging
import math
from collections import Counter

import pandas as pd

from haystack.graph_retriever import KGQARetriever
from haystack.graph_retriever.query import Query
from haystack.graph_retriever.question import QuestionType, Question
from haystack.graph_retriever.triple import Triple
from haystack.knowledge_graph.graphdb import GraphDBKnowledgeGraph

logger = logging.getLogger(__name__)


def run_examples(kgqa_retriever: KGQARetriever, top_k_graph: int):
<<<<<<< HEAD
    result = kgqa_retriever.retrieve(question_text="What is the hair color of Hermione?", top_k_graph=top_k_graph)
    result = kgqa_retriever.retrieve(question_text="Did Albus Dumbledore die?", top_k_graph=top_k_graph)
    result = kgqa_retriever.retrieve(question_text="Who has Blond hair?", top_k_graph=top_k_graph)
    result = kgqa_retriever.retrieve(question_text="Did Harry die?", top_k_graph=top_k_graph)
    result = kgqa_retriever.retrieve(question_text="What is the patronus of Harry?", top_k_graph=top_k_graph)
    result = kgqa_retriever.retrieve(question_text="Who is the founder of house Gryffindor?", top_k_graph=top_k_graph)
    result = kgqa_retriever.retrieve(question_text="How many members are in house Gryffindor?", top_k_graph=top_k_graph)
    result = kgqa_retriever.retrieve(question_text="Who are the members of house Gryffindor?", top_k_graph=top_k_graph)
    result = kgqa_retriever.retrieve(question_text="Who is the nephew of Fred Weasley?", top_k_graph=top_k_graph)
    result = kgqa_retriever.retrieve(question_text="Who is the father of Fred Weasley?", top_k_graph=top_k_graph)
    result = kgqa_retriever.retrieve(question_text="Is Professor McGonagall in house Gryffindor?",
                                     top_k_graph=top_k_graph)
    result = kgqa_retriever.retrieve(question_text="In which house is Professor McGonagall?", top_k_graph=top_k_graph)
    result = kgqa_retriever.retrieve(question_text="Which owner of the Marauders Map was born in Scotland?",
                                     top_k_graph=top_k_graph)
    result = kgqa_retriever.retrieve(question_text="What is the name of the daughter of Harry and Ginny?",
                                     top_k_graph=top_k_graph)
    result = kgqa_retriever.retrieve(question_text="How many children does Harry Potter have?", top_k_graph=top_k_graph)
    result = kgqa_retriever.retrieve(question_text="Does Harry Potter have a child?", top_k_graph=top_k_graph)
=======
    result = kgqa_retriever.retrieve(question_text="What is the hair color of Hermione?", top_k=top_k_graph)
    result = kgqa_retriever.retrieve(question_text="Did Albus Dumbledore die?", top_k=top_k_graph)
    result = kgqa_retriever.retrieve(question_text="Who has Blond hair?", top_k=top_k_graph)
    result = kgqa_retriever.retrieve(question_text="Did Harry die?", top_k=top_k_graph)
    result = kgqa_retriever.retrieve(question_text="What is the patronus of Harry?", top_k=top_k_graph)
    result = kgqa_retriever.retrieve(question_text="Who is the founder of house Gryffindor?", top_k=top_k_graph)
    result = kgqa_retriever.retrieve(question_text="How many members are in house Gryffindor?", top_k=top_k_graph)
    result = kgqa_retriever.retrieve(question_text="Who are the members of house Gryffindor?", top_k=top_k_graph)
    result = kgqa_retriever.retrieve(question_text="Who is the nephew of Fred Weasley?", top_k=top_k_graph)
    result = kgqa_retriever.retrieve(question_text="Who is the father of Fred Weasley?", top_k=top_k_graph)
    result = kgqa_retriever.retrieve(question_text="Is Professor McGonagall in house Gryffindor?", top_k=top_k_graph)
    result = kgqa_retriever.retrieve(question_text="In which house is Professor McGonagall?", top_k=top_k_graph)
    result = kgqa_retriever.retrieve(question_text="Which owner of the Marauders Map was born in Scotland?",
                                     top_k=top_k_graph)
    result = kgqa_retriever.retrieve(question_text="What is the name of the daughter of Harry and Ginny?",
                                     top_k=top_k_graph)
    result = kgqa_retriever.retrieve(question_text="How many children does Harry Potter have?", top_k=top_k_graph)
    result = kgqa_retriever.retrieve(question_text="Does Harry Potter have a child?", top_k=top_k_graph)
>>>>>>> 5e7ecf15


def train_relation_linking(kgqa_retriever: KGQARetriever, filename: str):
    df = pd.read_csv(filename)
    df = df.head(n=10)

    number_of_sentences = 0
    document_frequency = Counter()  # each sentence corresponds to a document for idf calculation
    relation_to_token_freq = dict()
    for relation in kgqa_retriever.predicate_names:
        relation_to_token_freq[relation] = Counter()
    # "A sentence expresses relation r if it contains two co-occurring entities that are in relation r according to a knowledge base."
    for index, row in df.iterrows():
        document_text = row['document_text']
        logging.getLogger("haystack.graph_retriever.question").setLevel(logging.WARNING)
        logger.warning(f"Processing document {index + 1} out of {len(df)}")
        for sentence in kgqa_retriever.nlp(document_text).sents:
            number_of_sentences += 1
            q = Question(question_text=sentence.text)
            q.doc = kgqa_retriever.nlp(q.question_text)
            entities = q.entity_linking(alias_to_entity_and_prob=kgqa_retriever.alias_to_entity_and_prob,
                                        subject_names=kgqa_retriever.subject_names,
                                        predicate_names=kgqa_retriever.predicate_names,
                                        object_names=kgqa_retriever.object_names,
                                        fuzzy=True)

            # sentences with too many entities are skipped because they dont help the training
            if len(entities) > 7:
                continue

            tokens = [token.lemma_.lower() for token in sentence]
            document_frequency.update(set(tokens))

            # for all pairs of entities, check in which relations they co-occur
            for (s, o) in itertools.permutations(entities, 2):
                # get all relations
                triples = {Triple(subject=s, predicate="?uri", object=o)}
                response = kgqa_retriever.query_executor.execute(
                    Query(question_type=QuestionType.ListQuestion, triples=triples))
                for token in tokens:
                    for relation in response:
                        if relation in kgqa_retriever.predicate_names:
                            relation_to_token_freq[relation][token] += 1

    # relation_to_token_freq[relation][token] contains term frequency
    # document_frequency[token] contains document frequency
    #
    # calculate idf for each token in vocabulary
    # calculate tf for each relation and each token
    #
    token_and_relation_to_tfidf = dict()
    for token in document_frequency:
        if document_frequency[token] < 10:
            continue
        idf = math.log(number_of_sentences / document_frequency[token], 2)
        for relation in kgqa_retriever.predicate_names:
            tf = relation_to_token_freq[relation][token]
            token_and_relation_to_tfidf[str((token, relation))] = tf * idf

    json.dump(token_and_relation_to_tfidf, open("token_and_relation_to_tfidf.json", "w"))


def run_experiments():
    kg = GraphDBKnowledgeGraph(host="34.255.232.122", username="admin", password="x-x-x")

    for module in ["farm.utils", "farm.infer", "farm.modeling.prediction_head", "farm.data_handler.processor"]:
        module_logger = logging.getLogger(module)
        module_logger.setLevel(logging.ERROR)

    kgqa_retriever = KGQARetriever(knowledge_graph=kg)
    top_k_graph = 1

    kgqa_retriever.eval(filename="Infobox Labeling - Tabellenblatt1.tsv", question_type="List", top_k_graph=top_k_graph)
    # kgqa_retriever.predictions_to_text(filename="Infobox Labeling - Tabellenblatt1.csv")
    # run_examples(kgqa_retriever=kgqa_retriever, top_k_graph=top_k_graph)
    # train_relation_linking(filename="harrypotter_docs.csv")


if __name__ == "__main__":
    run_experiments()<|MERGE_RESOLUTION|>--- conflicted
+++ resolved
@@ -16,27 +16,6 @@
 
 
 def run_examples(kgqa_retriever: KGQARetriever, top_k_graph: int):
-<<<<<<< HEAD
-    result = kgqa_retriever.retrieve(question_text="What is the hair color of Hermione?", top_k_graph=top_k_graph)
-    result = kgqa_retriever.retrieve(question_text="Did Albus Dumbledore die?", top_k_graph=top_k_graph)
-    result = kgqa_retriever.retrieve(question_text="Who has Blond hair?", top_k_graph=top_k_graph)
-    result = kgqa_retriever.retrieve(question_text="Did Harry die?", top_k_graph=top_k_graph)
-    result = kgqa_retriever.retrieve(question_text="What is the patronus of Harry?", top_k_graph=top_k_graph)
-    result = kgqa_retriever.retrieve(question_text="Who is the founder of house Gryffindor?", top_k_graph=top_k_graph)
-    result = kgqa_retriever.retrieve(question_text="How many members are in house Gryffindor?", top_k_graph=top_k_graph)
-    result = kgqa_retriever.retrieve(question_text="Who are the members of house Gryffindor?", top_k_graph=top_k_graph)
-    result = kgqa_retriever.retrieve(question_text="Who is the nephew of Fred Weasley?", top_k_graph=top_k_graph)
-    result = kgqa_retriever.retrieve(question_text="Who is the father of Fred Weasley?", top_k_graph=top_k_graph)
-    result = kgqa_retriever.retrieve(question_text="Is Professor McGonagall in house Gryffindor?",
-                                     top_k_graph=top_k_graph)
-    result = kgqa_retriever.retrieve(question_text="In which house is Professor McGonagall?", top_k_graph=top_k_graph)
-    result = kgqa_retriever.retrieve(question_text="Which owner of the Marauders Map was born in Scotland?",
-                                     top_k_graph=top_k_graph)
-    result = kgqa_retriever.retrieve(question_text="What is the name of the daughter of Harry and Ginny?",
-                                     top_k_graph=top_k_graph)
-    result = kgqa_retriever.retrieve(question_text="How many children does Harry Potter have?", top_k_graph=top_k_graph)
-    result = kgqa_retriever.retrieve(question_text="Does Harry Potter have a child?", top_k_graph=top_k_graph)
-=======
     result = kgqa_retriever.retrieve(question_text="What is the hair color of Hermione?", top_k=top_k_graph)
     result = kgqa_retriever.retrieve(question_text="Did Albus Dumbledore die?", top_k=top_k_graph)
     result = kgqa_retriever.retrieve(question_text="Who has Blond hair?", top_k=top_k_graph)
@@ -55,7 +34,6 @@
                                      top_k=top_k_graph)
     result = kgqa_retriever.retrieve(question_text="How many children does Harry Potter have?", top_k=top_k_graph)
     result = kgqa_retriever.retrieve(question_text="Does Harry Potter have a child?", top_k=top_k_graph)
->>>>>>> 5e7ecf15
 
 
 def train_relation_linking(kgqa_retriever: KGQARetriever, filename: str):
